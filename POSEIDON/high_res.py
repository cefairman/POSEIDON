from __future__ import absolute_import, unicode_literals, print_function
import numpy as np
import pickle
from scipy import constants
from numba import jit
from astropy.io import fits
from scipy import interpolate
from .constants import R_Sun
from .constants import R_J, M_J
import numpy as np
from spectres import spectres
from sklearn.decomposition import TruncatedSVD

@jit
def get_rot_kernel(V_sin_i, wl):
    '''
    Get rotational kernel given V sin(i) and wavelength grid of the forward model.

    Args:
        V_sin_i (float):
            TODO: V sin_i
        wl (np.array of float):
            Wavelength grid of the forward model.

    '''

    dRV = np.mean(2.0*(wl[1: ]-wl[0: -1])/(wl[1: ]+wl[0: -1]))*2.998E5
    n_ker = 401
    half_n_ker = (n_ker - 1)//2
    rot_ker = np.zeros(n_ker)
    for ii in range(n_ker):
        ik = ii - half_n_ker
        x = ik * dRV / V_sin_i
        if np.abs(x) < 1.0:
            y = np.sqrt(1 - x**2)
            rot_ker[ii] = y
    rot_ker /= rot_ker.sum()

    return rot_ker


def log_likelihood_PCA(V_sys, K_p, dPhi, cs_p, cs_s, wl_grid, data_arr, data_scale, V_bary, Phi):
    '''
    Perform the loglikelihood calculation using singular value decompositions.
    Ndet: number of spectral order.
    Nphi: number of time-resolved phases.
    Npix: number of wavelengths per spectral order.
    Typical values for (Ndet, Nphi, Npix) is (44, 79, 1848).

    Args:
        V_sys (float):
            The system velocity (km/s) at which we do the loglikelihood calculation.
        K_p (float):
            The Keplerian velocity (km/s) at which we do the loglikelihood calculation.
        dPhi (float):
            Phase offset.
        cs_p (np.array of float):
            Spline representation of the observed flux of planet.
        cs_s (np.array of float): 
            Spline representation of the observed flux of star.
        wl_grid (2D np.array of float):
            2D wavelength grid of the data (Ndet x Npix). Typical size ~(44, 1848).
        data_arr (3D np.array of float):
            3D Array representing the top principal components removed data.
            Shape: (Ndet x Nphi x Npix)
        data_scale (3D np.array of float):
            3D Array representing the top principal components of data.
            Shape: (Ndet x Nphi x Npix)
        V_bary (np.array of float):
            Array of time-resolved Earth-star velocity. We have absorbed V_sys into V_bary, so V_sys = V_sys_literature + d_V_sys.
            Shape: (Nphi, )
        Phi (np.array of float):
            Array of time-resolved phases.
            Shpae (Nphi, )
    
    Returns:
        logL_Matteo (float):
            Loglikelihood given by Log(L) = -N/2 Log(s_f^2 - 2R(s) + s_g^2). Equation 9 in Brogi & Line 2019 March.
        logL_Zack (float):
            Loglikelihood given by Log(L) = -N/2 Log(1.0 - CC^2)). Equation 2 in Brogi & Line 2019 March.
        CCF (float):
            cross correlation value.
    '''

    K_s = 0.3229

    #Kstar=(Mp/Mstar*9.55E-4)*Kp  #this is mass planet/mass star
    Ndet, Nphi, Npix = data_arr.shape

    I = np.ones(Npix)
    N = Npix # np.array([Npix])
    
    # Time-resolved total radial velocity
    RV_p = V_sys + V_bary + K_p * np.sin(2 * np.pi * (Phi + dPhi))  # V_sys is an additive term around zero   
    dl_p = RV_p * 1e3 / constants.c # delta lambda, for shifting
    RV_s = (V_sys + V_bary - K_s * np.sin(2 * np.pi * Phi)) * 0  # Velocity of the star is very small compared to planet's velocity and it's already be corrected
    dl_s = RV_s * 1e3 / constants.c # delta lambda, for shifting
    
    # Initializing log-likelihoods and CCFs
    logL_Matteo = 0
    logL_Zuck = 0
    CCF = 0
    # Looping through each order and computing total log-L by summing logLs for each obvservation/order
    for j in range(Ndet): # Ndet = 44 This takes 2.2 seconds to complete
        wl_slice = wl_grid[j, ].copy() # Cropped wavelengths    
        Fp_Fs = np.zeros((Nphi, Npix))  # "shifted" model spectra array at each phase
        for i in range(Nphi): # This for loop takes 0.025 seconds Nphi = 79
            wl_shifted_p = wl_slice * (1.0 - dl_p[i])
            Fp = interpolate.splev(wl_shifted_p, cs_p, der=0)
            wl_shifted_s = wl_slice * (1.0 - dl_s[i])
            Fs = interpolate.splev(wl_shifted_s, cs_s, der=0)
            Fp_Fs[i, :] = Fp / Fs

        model_injected = (1 + Fp_Fs) * data_scale[j, :]  # 1??+fp/fstar is same as (fstar+fp)/fstar..tell "stretches" by transmittance
        
        # I think of this as:
        # data_scale contains the first four principle component, data_arr contains the rest. data_arr is telluric subtracted, 
        # but part of the planet signal is also subtracted along the way. Therefore, we inject planet signal into data_scale, perform
        # svd. In this way, the injected planet signal is partly subtracted again.
        # Basically it's accounting for the transmittance of the atmosphere at each wavelength.
        # Been staring at this for a while. I'll just buy it for now.

        # fastest SVD among numpy, scipy, jax, sklearn
        svd = TruncatedSVD(n_components=4, n_iter=4, random_state=42).fit(model_injected)
        model_injected_PCs_removed = model_injected - (svd.transform(model_injected) @ svd.components_) # 0.008 s
        # svd.transform gives data matrix in reduced dimension (79, 5). svd.components gives the first n_components right singular vectors (5, N_wl)  
        # Original data minus PCA-ed data is equivalent to doing np.linalg.svd, setting first n_components components to zero.

        for i in range(Nphi): # This loop takes 0.001 second
            gVec = model_injected_PCs_removed[i]
            gVec -= gVec.dot(I) / Npix  # mean subtracting here...
            sg2 = gVec.dot(gVec) / Npix
            fVec = data_arr[j, i]       # already mean-subtracted
            sf2 = fVec.dot(fVec) / Npix
            R = fVec.dot(gVec) / Npix   # cross-covariance
            CC = R / np.sqrt(sf2 * sg2) # cross-correlation. Normalized, must be <= 1. Could view as dot product between to unit vector
            CCF += CC
            logL_Matteo += -0.5 * N * np.log(sf2 + sg2 - 2.0 * R) # Equation 9 in paper
            logL_Zuck += -0.5 * N * np.log(1.0 - CC ** 2.0)

    return logL_Matteo, logL_Zuck, CCF # returning CCF and logL values


def cross_correlate_PCA(F_s_obs, F_p_obs, wl, K_p_arr, V_sys_arr, wl_grid, data_arr, data_scale, V_bary, Phi):
    '''
    Cross correlate at an array of Keplerian velocities and an array of centered system velocities given the observed flux.
    Use this function to create the cross correlation plot of detection level.
    Ndet: number of spectral order.
    Nphi: number of time-resolved phases.
    Npix: number of wavelengths per spectral order.
    Typical values for (Ndet, Nphi, Npix) is (44, 79, 1848).

    Args:
        F_s_obs (np.array of float):
            Flux of the star observed at distance d = 1 pc.
        F_p_obs (np.array of float): 
            Flux of the planet observed at distance d = 1 pc.
        wl (np.array of float):
            Wavelength grid of the forward model. Typical size ~10^5 in a high-res retrieval.
        K_p_arr (np.array of float):
            Array of Keplerian velocities (km/s).
        V_sys_arr (np.array of float):
            Array of centered system velocity (km/s).
        wl_grid (2D np.array of float):
            2D wavelength grid of the data (Ndet x Npix). Typical size ~(44, 1848).
        data_arr (3D np.array of float):
            3D Array representing the top principal components removed data.
            Shape: (Ndet x Nphi x Npix)
        data_scale (3D np.array of float):
            3D Array representing the top principal components of data.
            Shape: (Ndet x Nphi x Npix)
        V_bary (np.array of float):
            Array of time-resolved Earth-star velocity. We have absorbed V_sys into V_bary, so V_sys = V_sys_literature + d_V_sys.
            Shape: (Nphi, )
        Phi (np.array of float):
            Array of time-resolved phases.
            Shpae (Nphi, )
    
    Returns:
        logL_M_arr (np.array of float):
            Array of loglikelihood given by Log(L) = -N/2 Log(s_f^2 - 2R(s) + s_g^2). Equation 9 in Brogi & Line 2019 March.
        logL_Z_arr (np.array of float):
            Array of loglikelihood given by Log(L) = -N/2 Log(1.0 - CC^2)). Equation 2 in Brogi & Line 2019 March.
        CCF_arr (float):
            Array of cross correlation value.
    '''

    dPhi = 0.0
    scale = 1.0

    #loading data (read_data in utility.py)

    # K_p = 192.06  # orbital velocity of planet; this is used to center trial values of K_p
    # K_star = (M_p/M_star*9.55e-4)*K_p

    # rotational coonvolutiono
    V_sin_i = 4.5
    rot_kernel = get_rot_kernel(V_sin_i, wl)
    F_p_rot = np.convolve(F_p_obs, rot_kernel, mode='same') # calibrate for planetary rotation

    # instrument profile convolustion
    xker = np.arange(-20, 21)
    sigma = 5.5/(2.* np.sqrt(2.0 * np.log(2.0)))  # nominal
    yker = np.exp(-0.5 * (xker / sigma) ** 2.0)   # instrumental broadening kernel; not understand yet
    yker /= yker.sum()
    F_p_conv = np.convolve(F_p_rot, yker, mode='same') * scale
    F_s_conv = np.convolve(F_s_obs, yker, mode='same')

    # cs_p = interpolate.splrep(wl, Fp_conv*(R_p*0.1)**2, s=0.0) # Commented out because why R_p * 0.1? --Roger
    # cs_s = interpolate.splrep(wl, Fstar_conv*(R_star)**2, s=0.0) 
    cs_p = interpolate.splrep(wl, F_p_conv, s=0.0) # no need to times (R)^2 because F_p_obs, F_s_obs are already observed value on Earth
    cs_s = interpolate.splrep(wl, F_s_conv, s=0.0)

    log_L_M_arr = np.zeros((len(K_p_arr), len(V_sys_arr)))
    log_L_Z_arr = np.zeros((len(K_p_arr), len(V_sys_arr)))
    CCF_arr = np.zeros((len(K_p_arr), len(V_sys_arr)))

    
    for i in range(len(K_p_arr)):
        for j in range(len(V_sys_arr)):
            log_L_M, log_L_Z, CCF = log_likelihood_PCA(V_sys_arr[j], K_p_arr[i], dPhi, cs_p, cs_s, wl_grid, data_arr, data_scale, V_bary, Phi)
            log_L_M_arr[i, j] = log_L_M
            log_L_Z_arr[i, j] = log_L_Z
            CCF_arr[i, j] = CCF

    return log_L_M_arr, log_L_Z_arr, CCF_arr



def log_likelihood(F_s_obs, F_p_obs, wl, K_p, V_sys, log_a, dPhi, wl_grid, data_arr, data_scale, V_bary, Phi, V_sin_i):
    '''
    Return the loglikelihood given the observed flux, Keplerian velocity, and centered system velocity.
    Use this function in a high resolutional rerieval.
    Ndet: number of spectral order.
    Nphi: number of time-resolved phases.
    Npix: number of wavelengths per spectral order.
    Typical values for (Ndet, Nphi, Npix) is (44, 79, 1848).

    Args:
        F_s_obs (np.array of float):
            Flux of the star observed at distance d = 1 pc.
        F_p_obs (np.array of float): 
            Flux of the planet observed at distance d = 1 pc.
        wl (np.array of float):
            Wavelength grid of the forward model. Typical size ~10^5 in a high-res retrieval.
        K_p (float):
            The Keplerian velocity (km/s) at which we do the loglikelihood calculation.
        V_sys (float):
            The system velocity (km/s) at which we do the loglikelihood calculation.
        log_a (float):
            Log 10 scale factor for this night. Scale = 10**log_a.
        dPhi (float):
            Phase offset.
        wl_grid (2D np.array of float):
            2D wavelength grid of the data (Ndet x Npix). Typical size ~(44, 1848).
        data_arr (3D np.array of float):
            3D Array representing the top principal components removed data.
            Shape: (Ndet x Nphi x Npix)
        data_scale (3D np.array of float):
            3D Array representing the top principal components of data.
            Shape: (Ndet x Nphi x Npix)
        V_bary (np.array of float):
            Array of time-resolved Earth-star velocity. We have absorbed V_sys into V_bary, so V_sys = V_sys_literature + d_V_sys.
            Shape: (Nphi, )
        Phi (np.array of float):
            Array of time-resolved phases.
            Shpae (Nphi, )
    
    Returns:
        logL_Matteo (float):
            Loglikelihood given by Log(L) = -N/2 Log(s_f^2 - 2R(s) + s_g^2). Equation 9 in Brogi & Line 2019 March.
        logL_Zack (float):
            Loglikelihood given by Log(L) = -N/2 Log(1.0 - CCF^2)). Equation 2 in Brogi & Line 2019 March.
        CCF (float):
            cross correlation value.
    '''
    
    scale = 10**log_a

    # rotational coavolution
    rot_kernel = get_rot_kernel(V_sin_i, wl)
    F_p_rot = np.convolve(F_p_obs, rot_kernel, mode='same') # calibrate for planetary rotation

    # instrument profile convolution
    xker = np.arange(-20, 21)
    sigma = 5.5/(2.* np.sqrt(2.0 * np.log(2.0)))  # nominal
    yker = np.exp(-0.5 * (xker / sigma) ** 2.0)   # instrumental broadening kernel; not understand
    yker /= yker.sum()
    F_p_conv = np.convolve(F_p_rot, yker, mode='same') * scale
    F_s_conv = np.convolve(F_s_obs, yker, mode='same')

    cs_p = interpolate.splrep(wl, F_p_conv, s=0.0) # no need to times (R)^2 because F_p, F_s are already observed value on Earth
    cs_s = interpolate.splrep(wl, F_s_conv, s=0.0)

    logL_Matteo, logL_Zack, CCF = log_likelihood_PCA(V_sys, K_p, dPhi, cs_p, cs_s, wl_grid, data_arr, data_scale, V_bary, Phi)
    
    return logL_Matteo, logL_Zack, CCF


def log_likelihood_Gibson(F_s_obs, spectrum, wl, K_p, V_sys, log_a, dPhi, wl_grid, residuals, Us, V_bary, Phi, V_sin_i):
    '''
    Return the loglikelihood given the observed flux, Keplerian velocity, and centered system velocity.
    Use this function in a high resolutional rerieval.
    Ndet: number of spectral order.
    Nphi: number of time-resolved phases.
    Npix: number of wavelengths per spectral order.
    Typical values for (Ndet, Nphi, Npix) is (44, 79, 1848).

    Args:
        F_s_obs (np.array of float):
            Flux of the star observed at distance d = 1 pc.
            Set none to perform transmission retrieval.
        F_p_obs (np.array of float): 
            Flux of the planet observed at distance d = 1 pc.
        wl (np.array of float):
            Wavelength grid of the forward model. Typical size ~10^5 in a high-res retrieval.
        K_p (float):
            The Keplerian velocity (km/s) at which we do the loglikelihood calculation.
        V_sys (float):
            The system velocity (km/s) at which we do the loglikelihood calculation.
        log_a (float):
            Log 10 scale factor for this night. Scale = 10**log_a.
        dPhi (float):
            Phase offset.
        wl_grid (2D np.array of float):
            2D wavelength grid of the data (Ndet x Npix). Typical size ~(44, 1848).
        data_arr (3D np.array of float):
            3D Array representing the top principal components removed data.
            Shape: (Ndet x Nphi x Npix)
        data_scale (3D np.array of float):
            3D Array representing the top principal components of data.
            Shape: (Ndet x Nphi x Npix)
        V_bary (np.array of float):
            Array of time-resolved Earth-star velocity. We have absorbed V_sys into V_bary, so V_sys = V_sys_literature + d_V_sys.
            Shape: (Nphi, )
        Phi (np.array of float):
            Array of time-resolved phases.
            Shpae (Nphi, )
    
    Returns:
        loglikelihood (float):
            Loglikelihood given by Log(L) = -N/2 Log(s_f^2 - 2R(s) + s_g^2). Equation 9 in Brogi & Line 2019 March.
    '''
    
    scale = 10**log_a

    # rotational coavolution
    rot_kernel = get_rot_kernel(V_sin_i, wl)
    F_p_rot = np.convolve(spectrum, rot_kernel, mode='same') # calibrate for planetary rotation

    # instrument profile convolution
    xker = np.arange(-20, 21)
    sigma = 5.5/(2.* np.sqrt(2.0*np.log(2.0)))  # nominal
    yker = np.exp(-0.5 * (xker / sigma)**2.0)   # instrumental broadening kernel; not understand
    yker /= yker.sum()
    F_p_conv = np.convolve(F_p_rot, yker, mode='same') * scale
    F_s_conv = np.convolve(F_s_obs, yker, mode='same')

    cs_p = interpolate.splrep(wl, F_p_conv, s=0.0) # no need to times (R)^2 because F_p, F_s are already observed value on Earth
    cs_s = interpolate.splrep(wl, F_s_conv, s=0.0)

    K_s = 0.3229
    Ndet = len(residuals)
    Nphi, Npix = residuals[0].shape

    I = np.ones(Npix)
    N = Npix # np.array([Npix])
    
    # Time-resolved total radial velocity
    RV_p = V_sys + V_bary + K_p * np.sin(2 * np.pi * (Phi + dPhi))  # V_sys is an additive term around zero   
    dl_p = RV_p * 1e3 / constants.c # delta lambda, for shifting
    RV_s = (V_sys + V_bary - K_s * np.sin(2 * np.pi * Phi)) * 0  # Velocity of the star is very small compared to planet's velocity and it's already be corrected
    dl_s = RV_s * 1e3 / constants.c # delta lambda, for shifting
    
    # Initializing log-likelihoods and CCFs
    loglikelihood = 0

    # Looping through each order and computing total log-L by summing logLs for each obvservation/order
    for j in range(Ndet):
        wl_slice = wl_grid[j]                    # Cropped wavelengths
        models_shifted = np.zeros((Nphi, Npix))  # "shifted" model spectra array at each phase
        
        for i in range(Nphi):
            wl_shifted_p = wl_slice * (1.0 - dl_p[i])
            Fp = interpolate.splev(wl_shifted_p, cs_p, der=0)
            wl_shifted_s = wl_slice * (1.0 - dl_s[i])
            Fs = interpolate.splev(wl_shifted_s, cs_s, der=0)
            models_shifted[i] = Fp / Fs # need to check the order of magnitude here

        U = Us[j]
        # model_filtered = models_shifted-((U@np.linalg.inv(U.T@U)@U.T)@models_shifted)/(uncertainties[j]**2)
        model_filtered = models_shifted-(U @ np.linalg.inv(U.T @ U) @ U.T) @ models_shifted # 0.002 second

        for i in range(Nphi): # This loop takes 0.001 second
            gVec = model_filtered[i]
            gVec -= (gVec.dot(I)) / Npix  # mean subtracting here...
            sg2 = (gVec.dot(gVec)) / Npix
            fVec = residuals[j][i]      # already mean-subtracted
            sf2 = (fVec.dot(fVec) ) / Npix
            R = (fVec.dot(gVec)) / Npix # cross-covariance
            CC = R / np.sqrt(sf2 * sg2) # cross-correlation. Normalized, must be <= 1. Could view as dot product between to unit vector
            
            loglikelihood += (-0.5 * N * np.log(sf2 + sg2 - 2.0*R)) # Equation 9 in paper

    return loglikelihood

def cross_correlate_sysrem(F_s_obs, F_p_obs, wl, K_p_arr, V_sys_arr, wl_grid, residuals, Us, V_bary, Phi):
    '''
    Cross correlate at an array of Keplerian velocities and an array of centered system velocities given the observed flux.
    Use this function to create the cross correlation plot of detection level.
    Ndet: number of spectral order.
    Nphi: number of time-resolved phases.
    Npix: number of wavelengths per spectral order.
    Typical values for (Ndet, Nphi, Npix) is (44, 79, 1848).

    Args:
        F_s_obs (np.array of float):
            Flux of the star observed at distance d = 1 pc.
        F_p_obs (np.array of float): 
            Flux of the planet observed at distance d = 1 pc.
        wl (np.array of float):
            Wavelength grid of the forward model. Typical size ~10^5 in a high-res retrieval.
        K_p_arr (np.array of float):
            Array of Keplerian velocities (km/s).
        V_sys_arr (np.array of float):
            Array of centered system velocity (km/s).
        wl_grid (2D np.array of float):
            2D wavelength grid of the data (Ndet x Npix). Typical size ~(44, 1848).
        data_arr (3D np.array of float):
            3D Array representing the top principal components removed data.
            Shape: (Ndet x Nphi x Npix)
        data_scale (3D np.array of float):
            3D Array representing the top principal components of data.
            Shape: (Ndet x Nphi x Npix)
        V_bary (np.array of float):
            Array of time-resolved Earth-star velocity. We have absorbed V_sys into V_bary, so V_sys = V_sys_literature + d_V_sys.
            Shape: (Nphi, )
        Phi (np.array of float):
            Array of time-resolved phases.
            Shpae (Nphi, )
    
    Returns:
        logL_M_arr (np.array of float):
            Array of loglikelihood given by Log(L) = -N/2 Log(s_f^2 - 2R(s) + s_g^2). Equation 9 in Brogi & Line 2019 March.
        logL_Z_arr (np.array of float):
            Array of loglikelihood given by Log(L) = -N/2 Log(1.0 - CC^2)). Equation 2 in Brogi & Line 2019 March.
        CCF_arr (float):
            Array of cross correlation value.
    '''

    dPhi = 0.0
    scale = 1.0
    K_s = 0.3229
    #loading data (read_data in utility.py)

    # K_p = 192.06  # orbital velocity of planet; this is used to center trial values of K_p
    # K_star = (M_p/M_star*9.55e-4)*K_p

    # rotational coonvolutiono
    V_sin_i = 4.5
    rot_kernel = get_rot_kernel(V_sin_i, wl)
    F_p_rot = np.convolve(F_p_obs, rot_kernel, mode='same') # calibrate for planetary rotation

    # instrument profile convolustion
    xker = np.arange(-20, 21)
    sigma = 5.5/(2.* np.sqrt(2.0 * np.log(2.0)))  # nominal
    yker = np.exp(-0.5 * (xker / sigma) ** 2.0)   # instrumental broadening kernel; not understand yet
    yker /= yker.sum()
    F_p_conv = np.convolve(F_p_rot, yker, mode='same') * scale
    F_s_conv = np.convolve(F_s_obs, yker, mode='same')

    cs_p = interpolate.splrep(wl, F_p_conv, s=0.0) # no need to times (R)^2 because F_p_obs, F_s_obs are already observed value on Earth
    cs_s = interpolate.splrep(wl, F_s_conv, s=0.0)

    log_L_arr = np.zeros((len(K_p_arr), len(V_sys_arr)))
    CCF_arr = np.zeros((len(K_p_arr), len(V_sys_arr)))
    
    for l in range(len(K_p_arr)):
        K_p = K_p_arr[l]
        for k in range(len(V_sys_arr)):
            Ndet, Nphi, Npix = residuals.shape
            I = np.ones(Npix)
            N = Npix # np.array([Npix])
            V_sys = V_sys_arr[k]
            
            # Time-resolved total radial velocity
            RV_p = V_sys + V_bary + K_p * np.sin(2 * np.pi * (Phi + dPhi))  # V_sys is an additive term around zero   
            dl_p = RV_p * 1e3 / constants.c # delta lambda, for shifting
            RV_s = (V_sys + V_bary - K_s * np.sin(2 * np.pi * Phi)) * 0  # Velocity of the star is very small compared to planet's velocity and it's already be corrected
            dl_s = RV_s * 1e3 / constants.c # delta lambda, for shifting
            
            # Initializing log-likelihoods and CCFs
            loglikelihood = 0
            CCF = 0

            # Looping through each order and computing total log-L by summing logLs for each obvservation/order
            for j in range(Ndet):
                wl_slice = wl_grid[j]                    # Cropped wavelengths
                models_shifted = np.zeros((Nphi, Npix))  # "shifted" model spectra array at each phase
                
                for i in range(Nphi):
                    wl_shifted_p = wl_slice * (1.0 - dl_p[i])
                    Fp = interpolate.splev(wl_shifted_p, cs_p, der=0)
                    wl_shifted_s = wl_slice * (1.0 - dl_s[i])
                    Fs = interpolate.splev(wl_shifted_s, cs_s, der=0)
                    models_shifted[i] = Fp / Fs # need to check the order of magnitude here

                U = Us[j]
                # model_filtered = models_shifted-((U@np.linalg.inv(U.T@U)@U.T)@models_shifted)/(uncertainties[j]**2)
                model_filtered = models_shifted-(U @ np.linalg.inv(U.T @ U) @ U.T) @ models_shifted # 0.002 second

                for i in range(Nphi): # This loop takes 0.001 second
                    gVec = model_filtered[i]
                    gVec -= (gVec.dot(I)) / Npix  # mean subtracting here...
                    sg2 = (gVec.dot(gVec)) / Npix
                    fVec = residuals[j][i]      # already mean-subtracted
                    sf2 = (fVec.dot(fVec) ) / Npix
                    R = (fVec.dot(gVec)) / Npix # cross-covariance
                    CC = R / np.sqrt(sf2 * sg2) # cross-correlation. Normalized, must be <= 1. Could view as dot product between to unit vector
                    
                    loglikelihood += (-0.5 * N * np.log(sf2 + sg2 - 2.0*R)) # Equation 9 in paper
                    CCF += CC
            
            log_L_arr[l, k] = loglikelihood
            CCF_arr[l, k] = CCF
<<<<<<< HEAD
            print(l, k)
=======
>>>>>>> e194653d
            
    return log_L_arr, CCF_arr

def generate_matrix(data_raw):

    Nphi, Npix = np.shape(data_raw)

    # Create empty matrices for residuals and corresponding errors with the found dimensions such that number of rows correspond to the number of available stars, and the number of columns correspond to each specific epoch:
    residuals = np.zeros((Nphi, Npix))
    stds = np.zeros((Nphi, Npix))

    # Import each of the star files
    for i, sepctrum in enumerate(data_raw):

        # Calculate residuals from the ORIGINAL light curve
        sepctrum_residuals = sepctrum - np.median(sepctrum)

        # For the data points with quality flags != 0,
        # set the errors to a large value
        sepctrum_std = np.copy(sepctrum.std())

        # import the residual and error values into the matrices in the correct position (rows corresponding to stars, columns to epochs)
        residuals[i] = sepctrum_residuals
        stds[i] = sepctrum_std

    return residuals, stds

def sysrem(data_array, iter=15):

    residual, stds = generate_matrix(data_array)
    Nphi, Npix = np.shape(residual)

    # This medians.txt file is a 2D list with the first column being the medians
    # of stars' magnitudes at different epochs (the good ones) and their
    # standard deviations, so that they can be plotted against the results after
    # errors are taken out below.
    
    U = np.zeros((Nphi, iter))
    W = np.zeros((Npix, iter))
    for i in range(iter):         # The number of linear systematics to remove
        u = np.zeros(Nphi)
        w = np.ones(Npix)

        # minimize a and c values for a number of iterations, iter
        for _ in range(10):

            # Using the initial guesses for each a value of each epoch, minimize c for each star
            for phi in range(Nphi):
                err_squared = stds[phi] ** 2
                numerator = np.sum(w * residual[phi] / err_squared)
                denominator = np.sum(w**2 / err_squared)
                u[phi] = numerator / denominator

            # Using the c values found above, minimize a for each epoch
            for pix in range(Npix):
                err_squared = stds[:, pix] ** 2
                numerator = np.sum(u * residual[:, pix] / err_squared)
                denominator = np.sum(u**2 / err_squared)
                w[pix] = numerator / denominator

        # Create a matrix for the systematic errors:
        systematic = np.zeros((Nphi, Npix))
        for phi in range(Nphi):
            for pix in range(Npix):
                systematic[phi, pix] = u[phi] * w[pix]

        # Remove the systematic error
        residual = residual - systematic

        U[:, i] = u
        W[:, i] = w

    return residual, U, W

def fast_filter(data, iter=15):

    Ndet, Nphi, Npix = data.shape
    residuals = np.zeros((Ndet, Nphi, Npix))
    Us = np.zeros((Ndet, Nphi, iter))
    Ws = np.zeros((Ndet, Npix, iter))
    
    for i, order in enumerate(data):
        residual, U, W = sysrem(order, iter)
        residuals[i] = residual
        Us[i] = U
        Ws[i] = W
    
    return residuals, Us, Ws

def make_data_cube(data, wl_grid):
    Ndet, Nphi, Npix = data.shape # yup, this again--Norders x Nphases x Npixels
    # SVD/PCA method

    data_scale = np.zeros(data.shape)
    data_arr = np.zeros(data.shape)

    NPC = 4 #change the "4" to whatever. This is the number of PC's to remove

    for i in range(Ndet):
        #taking only first four vectors, reconstructiong, and saving
        u,s,vh=np.linalg.svd(data[i], full_matrices = False)  #decompose
        s[NPC: ] = 0
        W=np.diag(s)
        A=np.dot(u,np.dot(W,vh))
        data_scale[i]=A

        # removing first four vectors...this is the 'processesed data'
        u, s, vh = np.linalg.svd(data[i], full_matrices = False)  #decompose--not sure why I did it again....guess you don't really need this line
        s[0: NPC] = 0
        W = np.diag(s)
        A = np.dot(u, np.dot(W, vh))
        
        # sigma clipping sort of--it really doesn't make a yuge difference.
        
        sigma = np.std(A)
        median = np.median(A)
        loc = np.where(A > 3 * sigma + median)
        A[loc] = 0 # *0.+20*sig
        loc = np.where(A < -3 * sigma + median)
        A[loc] = 0 # *0.+20*sig
        
        data_arr[i] = A

    return data_scale, data_arr<|MERGE_RESOLUTION|>--- conflicted
+++ resolved
@@ -523,10 +523,6 @@
             
             log_L_arr[l, k] = loglikelihood
             CCF_arr[l, k] = CCF
-<<<<<<< HEAD
-            print(l, k)
-=======
->>>>>>> e194653d
             
     return log_L_arr, CCF_arr
 
