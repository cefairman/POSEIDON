--- conflicted
+++ resolved
@@ -31,18 +31,13 @@
                           'O2-CO2', 'O2-N2'])
 
 # Species treated as spectrally inactive (in standard cross section treatment)
-<<<<<<< HEAD
 inactive_species = np.array(['H2', 'He', 'e-', 'H-'])  # H- handled separately
-=======
-inactive_species = np.array(['H2', 'He', 'H', 'e-', 'H-'])  # H- handled separately
 
 # Aerosol Supported Species
-
 aerosol_supported_species = np.array(['Al2O3', 'C', 'CH4', 'CaTiO3', 'Cr', 'ExoHaze_1000xSolar_300K', 
                                       'ExoHaze_1000xSolar_400K','Fe', 'Fe2O3', 'Fe2SiO4', 'FeO', 'FeS',
                                       'FeSiO3', 'H2O', 'Hexene', 'KCl', 'Mg2SiO4', 'Mg2SiO4_Fe_poor',
                                       'Mg4Fe6SiO3_amorph_glass', 'Mg5Fe5SiO3_amorph_glass', 'Mg8Fe12SiO4_amorph_glass',
                                       'Mg8Fe2SiO3_amorph_glass', 'MgAl2O4', 'MgFeSiO4_amorph_glass', 'MgO',
                                       'MgSiO3', 'MgSiO3_amorph_glass', 'MgSiO3_sol_gel', 'MnS', 'Na2S', 'NaCl', 
-                                      'SiC', 'SiO', 'SiO2', 'SiO2_amorph', 'Tholin', 'TiC', 'TiO2', 'TiO2_anatase', 'ZnS', 'Ethane'])
->>>>>>> e3ad95d4
+                                      'SiC', 'SiO', 'SiO2', 'SiO2_amorph', 'Tholin', 'TiC', 'TiO2', 'TiO2_anatase', 'ZnS', 'Ethane'])