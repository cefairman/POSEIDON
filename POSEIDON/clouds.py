######################################################
######################################################
#  Functions that are used to incorporate aerosols into POSEIDON
######################################################
######################################################

import numpy as np
import scipy
from scipy.interpolate import interp1d, RegularGridInterpolator
import matplotlib.pyplot as plt
from mpi4py import MPI
import h5py
import os 
import glob

from .utility import shared_memory_array
from .supported_chemicals import aerosol_supported_species

############################################################################################
# Utility Functions
# - Most of these functions are featured in cloud_tutorial_transmission.ipynb
############################################################################################

def wl_grid_constant_R(wl_min, wl_max, R):
    '''
    Create a wavelength array with constant spectral resolution (R = wl/dwl).

    Args:
        wl_min (float):
            Minimum wavelength of grid (μm).
        wl_max (float): 
            Maximum wavelength of grid (μm).
        R (int or float):
            Spectral resolution of desired wavelength grid.
    
    Returns:
        wl (np.array of float):
            Model wavelength grid (μm).

    '''

    # Constant R -> uniform in log(wl)
    delta_log_wl = 1.0/R
    N_wl = (np.log(wl_max) - np.log(wl_min)) / delta_log_wl
    N_wl = np.around(N_wl).astype(np.int64)
    log_wl = np.linspace(np.log(wl_min), np.log(wl_max), N_wl)    

    wl = np.exp(log_wl)

    # Fix for numerical rounding error
    wl[0] = wl_min
    wl[-1] = wl_max
    
    return wl


def find_nearest(array, value):
    array = np.asarray(array)
    idx = (np.abs(array - value)).argmin()
    return idx


def plot_effective_cross_section_aerosol(aerosol, wl, r_m):

    '''
    Plots the effective extinction cross section of an aerosol in the database
    for visualization purposes

    Args:

        aerosol (string):
            Aerosol name
        wl (np.array of float):
            Model wavelength grid (μm)
        r_m  (float) : 
            Mean particle sizes (in um)

    
    Returns: 
        Outputs a plot of wl (x) vs log effective extincrion cross section (y)
          
    '''

    # Load in the aerosol database for aerosol
    input_file_path = os.environ.get("POSEIDON_input_data")

    if (input_file_path == None):
        raise Exception("POSEIDON cannot locate the input folder.\n" +
                        "Please set the 'POSEIDON_input_data' variable in " +
                        "your .bashrc or .bash_profile to point to the " +
                        "POSEIDON input folder.")

    try :
        database = h5py.File(input_file_path + 'opacity/aerosol_database.hdf5', 'r')
    except :
        raise Exception('Please put aerosol_database.hdf5 in the inputs/opacity folder')
    
    from .core import wl_grid_constant_R

    # Create an interpolate object 
    sigma_Mie_full = np.array(database[aerosol+'/sigma_Mie'])
    wavelengths = wl_grid_constant_R(0.2, 30, 1000)
    r_m_array = 10**np.linspace(-3,1,1000)
    interp = RegularGridInterpolator((r_m_array, wavelengths), sigma_Mie_full, bounds_error=False, fill_value=None)

    # Plot the interpolated effective cross sections
    sigma_Mie = interp((r_m,wl))
    label = 'r_m (um) : ' + str(r_m)
    title = aerosol + ' Effective Cross Section'
    plt.figure(figsize=(10,6))
    plt.plot(wl,sigma_Mie, label = label)
    plt.legend()
    plt.title(title)
    plt.xlabel('Wavelengths (um)')
    plt.ylabel('Effective Cross Section')
    plt.show()

    database.close()


def plot_aerosol_number_density_fuzzy_deck(atmosphere,log_P_cloud,log_n_max,fractional_scale_height):

    '''
    Plots the number density of an aerosol above a fuzzy deck

    Args:

        atmosphere (dict):
            Collection of atmospheric properties.
        
        Fuzzy Deck Arguments

        log_P_cloud (float) : 
            Cloud Top Pressure (everything below P_cloud is opaque). 
            If cloud coverage is complete, P_cloud is located at R_p

        log_n_max (array of float) : 
            Logorithm of maximum number density (at the cloud top)

        fractional_scale_height (array of float) :
            fractional scale height of aerosol 

    
    Returns: 
        Outputs a plot of pressure (y) versus number density of aerosol (x)
          
    '''

    # Load in the radial profile, scale height, and pressure
    r = atmosphere['r']
    H = atmosphere['H']
    P = atmosphere['P']

    P_cloud = 10**log_P_cloud

    # Solve for number density of aerosol following equation 11 in Mullens et al 2024

    # r is a 3d array that follows (N_layers, terminator plane sections, day-night sections)
    n_aerosol = np.empty_like(r)
    P_cloud_index = find_nearest(P,P_cloud)

    # Find the radius corresponding to the cloud top pressure 
    cloud_top_height = r[P_cloud_index]

    # Height above cloud 
    h = r[P_cloud_index:] - cloud_top_height

    # Find number density below and above P_cloud
    n_aerosol[:P_cloud_index] = 1.0e250
    n_aerosol[P_cloud_index:] = (10**log_n_max) * np.exp(-h/(fractional_scale_height*H[P_cloud_index:]))

    # Plot 
    title = ('Number Density of Aerosol above Cloud Deck\n log_P_cloud: ' + str(log_P_cloud) + 
             ' log_n_max: ' + str(log_n_max) + ' f: ' + str(fractional_scale_height))
    fig, ax = plt.subplots()
    fig.set_size_inches(10, 6)
    ax.plot(np.log10(n_aerosol.T[0][0])[P_cloud_index:],np.log10(P)[P_cloud_index:])
    ax.axhspan(log_P_cloud, np.log10(np.max(P)), alpha=0.5, color='gray', label = 'Opaque Cloud')
    ax.invert_yaxis()
    ax.set_title(title)
    ax.set_xlabel('log(Number Density)')
    ax.set_ylabel('log(P)')
    ax.legend()
    plt.show()

 
def load_refractive_indices_from_file(wl,file_name):

    '''
    Loads in the refractive indices from a text file (columns : wl n k)
    Either the first two rows are skipped, or the header is assumed to be 
    comments ('#')

    Args:
        wl (np.array of float):
            Model wavelength grid (μm).

        file_name (string):
            File name (with directory included)
    
    Returns:
        r_i_real (np.array of float)
            Array with the loaded in real indices interpolated onto wl_Mie

        r_i_complex (np.array of float)
            Array with the loaded in imaginary indices interpolated onto wl_Mie

    '''

    # Create the wl_mie array (which is set at R = 1000)
    wl_min = np.min(wl)
    wl_max = np.max(wl)
    wl_Mie = wl_grid_constant_R(wl_min, wl_max, 1000)

    #########################
    # Load in refractive indices (as function of wavelength)
    #########################
    print('Loading in : ', file_name)
    try:
        # Assume that the header is all commented out
        file_as_numpy = np.loadtxt(file_name, comments = '#').T
    except:
        # Assume that the first two rows are the header
        file_as_numpy = np.loadtxt(file_name, skiprows = 2).T

    # If its index, wavelength, n, k we need to do something different. 
    if len(file_as_numpy) == 4:
        wavelengths = file_as_numpy[1]
        real_indices = file_as_numpy[2]
        imaginary_indices = file_as_numpy[3]
        file_as_numpy = np.array([wavelengths,real_indices,imaginary_indices])

    # Read in the columns
    wavelengths = file_as_numpy[0]
    real_indices = file_as_numpy[1]
    imaginary_indices = file_as_numpy[2]

    # Interpolate them onto the wavelength grid
    interp_reals = interp1d(wavelengths, file_as_numpy[1])
    interp_complexes = interp1d(wavelengths, file_as_numpy[2])

    return interp_reals(wl_Mie), interp_complexes(wl_Mie)


def plot_refractive_indices_from_file(wl, file_name):

    '''
    Plots the refractive indices from a txt file (columns : wl n k)
    Either the first two rows are skipped, or the header is assumed to be 
    comments ('#')

    Args:
        wl (np.array of float):
            Model wavelength grid (μm).

        file_name (string):
            File name (with directory included)

    Returns: 
        Outputs a plot of wl (x) vs refractive indices (y)

    '''

    # load in the real and imaginary indices
    real_indices, imaginary_indices = load_refractive_indices_from_file(wl,file_name)

    # Create the WL_Mie array, which is always at R = 1000
    wl_min = np.min(wl)
    wl_max = np.max(wl)
    wl_Mie = wl_grid_constant_R(wl_min, wl_max, 1000)

    # This is for the title of the plot, finding the molecule name
    molecule = file_name.split('/')[1][:-4]
    molecule = molecule.split('_')[0]

    # Plot the real and imaginary indices
    fig, (ax1, ax2) = plt.subplots(1, 2)
    fig.set_size_inches(10, 6)
    suptitle = 'Refractive Indices for ' + molecule
    #suptitle = 'Refractive Indices for H$_2$O'
    fig.suptitle(suptitle)
    ax1.plot(wl_Mie, real_indices)
    ax2.plot(wl_Mie, imaginary_indices)

    ax1.set_xlabel('Wavelength ($\mu$m)')
    ax2.set_xlabel('Wavelength ($\mu$m)')
    ax1.set_ylabel('Real Indices')
    ax2.set_ylabel('Imaginary Indices')

    plt.show()


def plot_effective_cross_section_from_file(wl, r_m, file_name):

    '''
    Plots the effective cross sections from a txt file (columns : wl n k)
    Either the first two rows are skipped, or the header is assumed to be 
    comments ('#')

    This function precomputes the cross sections directly, and plots them

    Args:
        wl (np.array of float):
            Model wavelength grid (μm).

        r_m (float):
            Mean particle size (um)

        file_name (string):
            File name (with directory included)

    Returns: 
        Outputs a plot of wl (x) vs different cross sections, asymmetry parameter, and single scattering albedo (y)

    '''

    # Read in indices and make the wl_Mie grid that is at R = 1000
    r_i_real, r_i_complex = load_refractive_indices_from_file(wl,file_name)
    wl_min = np.min(wl)
    wl_max = np.max(wl)
    wl_Mie = wl_grid_constant_R(wl_min, wl_max, 1000)

    # Compute cross sections directly from LX-Mie
    eff_ext_cross_section, eff_scat_cross_section, eff_abs_cross_section, eff_back_cross_section, eff_w, eff_g = precompute_cross_sections_from_indices(wl_Mie,r_i_real,r_i_complex, r_m)

    # Plot cross sections
    plt.figure(figsize=(10,6))
    label = 'r_m ' + str(r_m) + ' (um)'
    plt.plot(wl_Mie, eff_ext_cross_section, label = label)
    title = 'Effective Extinction (Scattering + Absorption) Cross Sections ' + file_name.split('/')[1][:-4] + '\n'
    plt.title(title)
    plt.ylabel('Effective Cross Section')
    plt.xlabel('Wavelength (um)')
    plt.legend()
    plt.show()

    plt.figure(figsize=(10,6))
    label = 'r_m ' + str(r_m) + ' (um)'
    plt.plot(wl_Mie, eff_scat_cross_section, label = label)
    title = 'Effective Scattering Cross Sections ' + file_name.split('/')[1][:-4]+ '\n'
    plt.title(title)
    plt.ylabel('Effective Cross Section')
    plt.xlabel('Wavelength (um)')
    plt.legend()
    plt.show()

    plt.figure(figsize=(10,6))
    label = 'r_m ' + str(r_m) + ' (um)'
    plt.plot(wl_Mie, eff_abs_cross_section, label = label)
    title = 'Effective Absorption Cross Sections ' + file_name.split('/')[1][:-4]+ '\n'
    plt.title(title)
    plt.ylabel('Effective Cross Section')
    plt.xlabel('Wavelength (um)')
    plt.legend()
    plt.show()

    plt.figure(figsize=(10,6))
    label = 'r_m ' + str(r_m) + ' (um)'
    plt.plot(wl_Mie, eff_back_cross_section, label = label)
    title = 'Effective Back-Scattering Cross Sections ' + file_name.split('/')[1][:-4]+ '\n'
    plt.title(title)
    plt.ylabel('Effective Cross Section')
    plt.xlabel('Wavelength (um)')
    plt.legend()
    plt.show()

    plt.figure(figsize=(10,6))
    label = 'r_m ' + str(r_m) + ' (um)'
    plt.plot(wl_Mie, eff_w, label = label)
    title = 'Single Scattering Albedo ' + file_name.split('/')[1][:-4] + '\n0 (black, completely absorbing) to 1 (white, completely scattering)'+ '\n'
    plt.title(title)
    plt.ylabel('SSA')
    plt.xlabel('Wavelength (um)')
    plt.legend()
    plt.show()

    plt.figure(figsize=(10,6))
    label = 'r_m ' + str(r_m) + ' (um)'
    plt.plot(wl_Mie, eff_g, label = label)
    title = 'Asymmetry Parameter ' + file_name.split('/')[1][:-4] + '\n0 (Rayleigh limit) and +1 (total foward scattering limit) '+ '\n'
    plt.title(title)
    plt.ylabel('g')
    plt.xlabel('Wavelength (um)')
    plt.legend()
    plt.show()

    molecule = file_name.split('/')[1][:-4]
    molecule = molecule.split('_')[0]
    title = molecule + ' : Normalized $\sigma_{ext}$ , Asymmetry Parameter, and Single Scattering Albedo' + '\n $r_m$ = ' + str(round(r_m, 3)) + ' ($\mu$m)' +  '\n $\omega$ : 0 (black, completely absorbing) to 1 (white, completely scattering)'+ '\n g : 0 (Rayleigh Limit) to 1 (Total Forward Scattering) '+ '\n'
    plt.figure(figsize=(10,6))
    plt.plot(wl_Mie, eff_ext_cross_section/np.max(eff_ext_cross_section), label = '$\sigma_{ext}$ = $\sigma_{abs}$ + $\sigma_{scat}$ (Normalized)')
    plt.plot(wl_Mie, eff_w, label = 'Single Scattering Albedo ($\omega$)')
    plt.plot(wl_Mie, eff_g, label = 'Asymmetry Parameter (g)')
    plt.title(title)
    plt.xlabel('Wavelength ($\mu$m)')
    plt.legend()
    plt.show()


def plot_effective_cross_section_free(wl, r_m, r_i_real, r_i_complex):

    '''
    Plots the effective cross sections for a constant (with wavelength) refractive index

    This function precomputes the cross sections directly, and plots them

    Args:
        wl (np.array of float):
            Model wavelength grid (μm).

        r_m (float):
            Mean particle size (um)

        r_i_real (float) :
            Real refractive index (only used for constant, free refractive index)

        r_i_complex (float) :
            Complex refractive index (only used for constant, free refractive index)

    Returns: 
        Outputs a plot of wl (x) vs effective extinction cross section (y)

    '''

    # Constants for LX-MIE algorithm
    r_m_std_dev = 0.5
    z_max = 5
    num_integral_points = 100
    R_Mie = 1000

    # Create the wl_Mie array, which is at R = 1000
    wl_min = wl[0]
    wl_max = wl[-1]
    wl_Mie = wl_grid_constant_R(wl_min, wl_max, R_Mie)
    
    # Create array of x - iy
    eta = complex(r_i_real,-r_i_complex)

    z = -np.logspace(np.log10(0.1), np.log10(z_max), int(num_integral_points/2)) 
    z = np.append(z[::-1], -z)

    # For the effective cross section integral we need three components 
    # 1) Geometric cross section
    # 2) Probability distribution of particle size 
    # 3) Qext, which is given by the LX-MIE algorithm

    probs = np.exp(-z**2/2) * (1/np.sqrt(2*np.pi))
    radii = r_m * np.exp(z * r_m_std_dev) # This takes the place of rm * exp(sigma z)
    geometric_cross_sections = np.pi * (radii*1e-6)**2 # Needs to be in um since its geometric

    dense_xs = 2*np.pi*radii[np.newaxis,:] / wl_Mie[:,np.newaxis] # here the um crosses out 
    dense_xs = dense_xs.flatten()

    x_hist = np.histogram(dense_xs, bins='auto')[1]

    Qext_hist, Qscat_hist, Qback_hist, g_hist = get_and_update(eta, x_hist) 
    w_hist = Qscat_hist/Qext_hist

    spl = scipy.interpolate.splrep(x_hist, Qext_hist)
    Qext_intpl = scipy.interpolate.splev(dense_xs, spl)

    spl = scipy.interpolate.splrep(x_hist, Qscat_hist)
    Qscat_intpl = scipy.interpolate.splev(dense_xs, spl)

    spl = scipy.interpolate.splrep(x_hist, w_hist)
    w_intpl = scipy.interpolate.splev(dense_xs, spl)

    spl = scipy.interpolate.splrep(x_hist, Qback_hist)
    Qback_intpl = scipy.interpolate.splev(dense_xs, spl)

    spl = scipy.interpolate.splrep(x_hist, g_hist)
    g_intpl = scipy.interpolate.splev(dense_xs, spl)

    Qext_intpl = np.reshape(Qext_intpl, (len(wl_Mie), len(radii)))
    Qscat_intpl = np.reshape(Qscat_intpl, (len(wl_Mie), len(radii)))
    Qback_intpl = np.reshape(Qback_intpl, (len(wl_Mie), len(radii)))
    w_intpl = np.reshape(w_intpl, (len(wl_Mie), len(radii)))
    g_intpl = np.reshape(g_intpl, (len(wl_Mie), len(radii)))

    # Effective Cross section is a trapezoidal integral
    eff_ext_cross_section = np.trapz(probs*geometric_cross_sections*Qext_intpl, z)

    # Scattering Cross section 
    eff_scat_cross_section = np.trapz(probs*geometric_cross_sections*Qscat_intpl, z)

    # Interpolate the eff_cross_section from wl_Mie back to native wl
    # This can probably be made faster 
    interp = interp1d(wl_Mie, eff_ext_cross_section)
    eff_ext = interp(wl)

    # Plot the interpolated effective cross sections
    label = 'r_m (um) : ' + str(r_m)
    title = "Index = " + str(r_i_real) + " + " + str(r_i_complex) + "j Effective Cross Section"
    plt.figure(figsize=(10,6))
    plt.plot(wl,eff_ext, label = label)
    plt.legend()
    plt.xlabel('Wavelengths (um)')
    plt.ylabel('Effective Cross Section')
    plt.title(title)
    plt.show()


def plot_clouds(planet,model,atmosphere, colour_list = []):

    '''
    Plots how the aerosols look like in the forward model atmosphere. 
    Very similar to how plot_PT or plot_chem work

    This function precomputes the cross sections directly, and plots them

    Args:
        planet (dict):
            Collection of planetary properties used by POSEIDON.
        model (dict):
            A specific description of a given POSEIDON model.
        atmosphere (dict):
            Collection of atmospheric properties.
        colour_list (list, optional): 
            List of colours for each retrieved chemical profile.

    Returns: 
        Outputs a plot of mixing ratio (x) vs pressure (y)

    '''

    # Unpack model parmaeters
    aerosol_species = model['aerosol_species']
    cloud_type = model['cloud_type']

    # Global parameters
    P = atmosphere['P']
    log_P = np.log10(P)
    r = atmosphere['r']
    n = atmosphere['n']

    # Aerosol parameters
    P_cloud = atmosphere['P_cloud']
    H = atmosphere['H']
    r_m = atmosphere['r_m']
    log_n_max = atmosphere['log_n_max']
    fractional_scale_height = atmosphere['fractional_scale_height']
    aerosol_species = np.copy(atmosphere['aerosol_species'])
    log_X_Mie = atmosphere['log_X_Mie']
    P_cloud_bottom = atmosphere['P_cloud_bottom']

    # Turn everything into arrays (only matters for file read and free)
    if isinstance(P_cloud, np.ndarray) == False:
        P_cloud = np.array([P_cloud])
    if isinstance(log_n_max, np.ndarray) == False:
        log_n_max = np.array([log_n_max])
    if isinstance(fractional_scale_height, np.ndarray) == False:
        fractional_scale_height = np.array([fractional_scale_height])
    if isinstance(log_X_Mie, np.ndarray) == False:
        log_X_Mie = np.array([log_X_Mie])
    if isinstance(P_cloud_bottom, np.ndarray) == False:
        P_cloud_bottom = np.array([P_cloud_bottom])

    if aerosol_species[0] == 'free':
        r_i_real = atmosphere['r_i_real']
        r_i_complex = atmosphere['r_i_complex']
        free_string = str(r_i_real) + " + " + str(r_i_complex) + " j"

    # Initialize plot
    fig, ax = plt.subplots()
    fig.set_size_inches(10, 6)

    # Define colours for mixing ratio profiles (default or user choice)
    if (colour_list == []):   # If user did not specify a custom colour list
        colours = ['orange','royalblue', 'darkgreen', 'magenta', 'crimson', 'darkgrey', 
                   'black', 'darkorange', 'navy']
    else:
        colours = colour_list
    

    #########################
    # Calculate the number density above the cloud top or apply a uniform haze
    #########################

    # Go through all the different cloud models 
    # Fuzzy Deck Model 
    if (cloud_type == 'fuzzy_deck'):

        # r is a 3d array that follows (N_layers, terminator plane sections, day-night sections)
        n_aerosol = np.empty_like(r)
        P_cloud_index = find_nearest(P,P_cloud)
        # Find the radius corresponding to the cloud top pressure 
        cloud_top_height = r[P_cloud_index]
        # Height above cloud 
        h = r[P_cloud_index:] - cloud_top_height
        # Find number density below and above P_cloud
        n_aerosol[:P_cloud_index] = 1.0e250
        n_aerosol[P_cloud_index:] = (10**log_n_max[0]) * np.exp(-h/(fractional_scale_height[0]*H[P_cloud_index:]))
        
        # Convert to mixing ratio 
        mixing_ratio = np.log10(n_aerosol.flatten()/n.flatten())

        if aerosol_species[0] == 'free':
            label = free_string
        else:
            label = aerosol_species[0]

        print('Max mixing ratio : ', np.max(mixing_ratio[P_cloud_index:]))
        print('Min mixing ratio : ', np.min(mixing_ratio[P_cloud_index:]))
    
        ax.plot(mixing_ratio[P_cloud_index:], log_P[P_cloud_index:], label = label, color = colours[0])
        ax.axhspan(log_P[P_cloud_index], np.log10(np.max(P)), alpha=0.5, color='gray', label = 'Opaque Cloud')

    # Slab Model 
    elif (cloud_type == 'slab'):

        # Loop through the aerosols, since you can have more than one slab 
        for q in range(len(aerosol_species)):
            # r is a 3d array that follows (N_layers, terminator plane sections, day-night sections)
            n_aerosol = np.empty_like(r)
            P_cloud_index_top = find_nearest(P,P_cloud[q])
            P_cloud_index_bttm = find_nearest(P,P_cloud_bottom[q])

            log_X = log_X_Mie[q]

            if aerosol_species[0] == 'free':
                label = free_string
            else:
                label = aerosol_species[q]

            plt.vlines(x = log_X, ymin = log_P[P_cloud_index_bttm], ymax = log_P[P_cloud_index_top], color = colours[q], linewidth=5.0)
            ax.axvline(x = log_X, color = colours[q], linewidth=1.0, linestyle = '--')
            ax.axhspan(log_P[P_cloud_index_top], log_P[P_cloud_index_bttm], alpha=0.5, color= colours[q], label = label)

    # Combined Models 
    elif (cloud_type == 'fuzzy_deck_plus_slab'):

        for q in range(len(aerosol_species)):

            if aerosol_species[0] == 'free':
                label = free_string
            else:
                label = aerosol_species[q]

                # The first index will be the fuzzy deck 
                if q == 0:
                    # r is a 3d array that follows (N_layers, terminator plane sections, day-night sections)
                    n_aerosol = np.empty_like(r)
                    P_cloud_index = find_nearest(P,P_cloud[q])
                    # Find the radius corresponding to the cloud top pressure 
                    cloud_top_height = r[P_cloud_index]
                    # Height above cloud 
                    h = r[P_cloud_index:] - cloud_top_height
                    # Find number density below and above P_cloud
                    n_aerosol[:P_cloud_index] = 1.0e250
                    n_aerosol[P_cloud_index:] = (10**log_n_max[0]) * np.exp(-h/(fractional_scale_height[0]*H[P_cloud_index:]))
                    
                    # Convert to mixing ratio 
                    mixing_ratio = np.log10(n_aerosol.flatten()/n.flatten())

                    ax.plot(mixing_ratio[P_cloud_index:], log_P[P_cloud_index:], label = label, color = colours[0], linewidth = 5.0)
                    ax.axhspan(log_P[P_cloud_index], np.log10(np.max(P)), alpha=0.5, color='gray', label = 'Opaque Cloud')

                # Others will be slabs 
                else:
                    # r is a 3d array that follows (N_layers, terminator plane sections, day-night sections)
                    n_aerosol = np.empty_like(r)
                    P_cloud_index_top = find_nearest(P,P_cloud[q])
                    P_cloud_index_bttm = find_nearest(P,P_cloud_bottom[q-1])

                    log_X = log_X_Mie[q-1]
                    plt.vlines(x = log_X, ymin = log_P[P_cloud_index_bttm], ymax = log_P[P_cloud_index_top], color = colours[q], linewidth=5.0)
                    ax.axvline(x = log_X, color = colours[q], linewidth=1.0, linestyle = '--')
                    ax.axhspan(log_P[P_cloud_index_top], log_P[P_cloud_index_bttm], alpha=0.5, color= colours[q], label = label)


    # For the opaque deck, the opaque deck will be added to the aerosol array even though its not really an aerosol species 
    elif (cloud_type == 'opaque_deck_plus_slab'):

        try:

            if aerosol_species[0] == 'free':

                label = free_string

                # Deck First
                P_cloud_index = find_nearest(P,P_cloud[0]) # The deck top pressure is the first element in the P_cloud
                ax.axhspan(log_P[P_cloud_index], np.log10(np.max(P)), alpha=0.5, color='gray', label = 'Opaque Cloud')
                
                # Slab Second
                n_aerosol = np.empty_like(r)
                P_cloud_index_top = find_nearest(P,P_cloud[1])
                P_cloud_index_bttm = find_nearest(P,P_cloud_bottom[0])

                log_X = log_X_Mie[0]
                plt.vlines(x = log_X, ymin = log_P[P_cloud_index_bttm], ymax = log_P[P_cloud_index_top], color = colours[0], linewidth=5.0)
                ax.axvline(x = log_X, color = colours[0], linewidth=1.0, linestyle = '--')
                ax.axhspan(log_P[P_cloud_index_top], log_P[P_cloud_index_bttm], alpha=0.5, color= colours[0], label = label)
            
            else:

                for q in range(len(r_m)):

                        if q ==0:
                            P_cloud_index = find_nearest(P,P_cloud[0]) # The deck top pressure is the first element in the P_cloud
                            ax.axhspan(log_P[P_cloud_index], np.log10(np.max(P)), alpha=0.5, color='gray', label = 'Opaque Cloud')
                        
                        # r is a 3d array that follows (N_layers, terminator plane sections, day-night sections)
                        n_aerosol = np.empty_like(r)
                        P_cloud_index_top = find_nearest(P,P_cloud[q+1])
                        P_cloud_index_bttm = find_nearest(P,P_cloud_bottom[q])

                        log_X = log_X_Mie[q]
                        plt.vlines(x = log_X, ymin = log_P[P_cloud_index_bttm], ymax = log_P[P_cloud_index_top], color = colours[q], linewidth=5.0)
                        ax.axvline(x = log_X, color = colours[q], linewidth=1.0, linestyle = '--')
                        ax.axhspan(log_P[P_cloud_index_top], log_P[P_cloud_index_bttm], alpha=0.5, color= colours[q], label = aerosol_species[q])

        # If its file read or free
        except:

            # Deck First
            P_cloud_index = find_nearest(P,P_cloud[0]) # The deck top pressure is the first element in the P_cloud
            ax.axhspan(log_P[P_cloud_index], np.log10(np.max(P)), alpha=0.5, color='gray', label = 'Opaque Cloud')
            
            # Slab Second
            n_aerosol = np.empty_like(r)
            P_cloud_index_top = find_nearest(P,P_cloud[1])
            P_cloud_index_bttm = find_nearest(P,P_cloud_bottom[0])

            log_X = log_X_Mie[0]
            plt.vlines(x = log_X, ymin = log_P[P_cloud_index_bttm], ymax = log_P[P_cloud_index_top], color = colours[0], linewidth=5.0)
            ax.axvline(x = log_X, color = colours[0], linewidth=1.0, linestyle = '--')
            ax.axhspan(log_P[P_cloud_index_top], log_P[P_cloud_index_bttm], alpha=0.5, color= colours[0], label = aerosol_species[0])


    # Uniform X Model 
    else:
        for q in range(len(aerosol_species)):

            if aerosol_species[0] == 'free':
                label = free_string
            else:
                label = aerosol_species[q]

            log_X = log_X_Mie[q]
            ax.axvline(x = log_X, color = colours[q], linewidth=1.0, label = label)

    # Flip y axis and set limits and labels
    ax.invert_yaxis()
    ax.set_ylim(log_P[0], log_P[-1])  
    ax.set_xlim(-30, -1)  
    ax.set_xlabel('Mixing Ratios (log $X_i$)')
    ax.set_ylabel('Pressure (log P) (bar)')
    ax.legend()
    plt.show()


def vary_one_parameter(model, planet, star, param_name, vary_list,
                       wl, opac, P, P_ref, R_p_ref, PT_params_og, log_X_params_og, cloud_params_og,
                       spectrum_type = 'transmission'):
    
    '''
    This function is utilized in tutorial noteooks to show how turning a knob on a parameter changes a resultant spectrum

    Args:
        model (dict):
            A specific description of a given POSEIDON model.
        planet (dict):
            Collection of planetary properties used by POSEIDON.
        star (dict):
            Collection of stellar properties used by POSEIDON.
        param_name (string):
            Name of the parameter to vary
        vary_list (array of float):
            Array containing values to test
        wl (np.array of float):
            Model wavelength grid (μm).
        opac (dict):
            Collection of cross sections and other opacity sources.
        P (np.array of float):
            Model pressure grid (bar).
        P_ref (float):
            Reference pressure (bar).
        R_p_ref (float):
            Planet radius corresponding to reference pressure (m).
        PT_params_og (np.array of float):
            Original parameters defining the pressure-temperature field.
        log_X_params_og (np.array of float):
            Original parameters defining the log-mixing ratio field.
        cloud_params_og (np.array of float):
            Original parameters defining atmospheric aerosols.
        spectrum_type (str):
            The type of spectrum for POSEIDON to compute
            (Options: transmission / emission / direct_emission / 
                      transmission_time_average).

    Returns: 
        Outputs a plot of resultant spectra with the param_name at the vary_list values.

    '''

    from POSEIDON.core import define_model
    from POSEIDON.core import make_atmosphere
    from POSEIDON.core import compute_spectrum
    from POSEIDON.visuals import plot_spectra
    from POSEIDON.utility import plot_collection

    # Array that holds each spectrum and their label
    spectra_array = []
    spectra_labels = []

    # Make a new model object just to vary things around
    model_name = 'Vary-One-Thing'
    bulk_species = ['H2','He']
    species_list = model['param_species']
    param_species = species_list

    if model['cloud_model'] != 'Mie':

        model = define_model(model_name,bulk_species,param_species,
                                PT_profile = model['PT_profile'], X_profile = model['X_profile'],
                                cloud_model = model['cloud_model'], cloud_type = model['cloud_type'],
                                cloud_dim = model['cloud_dim'])

    else:
        aerosol_species = model['aerosol_species']

        model = define_model(model_name,bulk_species,param_species,
                        PT_profile = model['PT_profile'], X_profile = model['X_profile'],
                        cloud_model = model['cloud_model'], cloud_type = model['cloud_type'],
                        cloud_dim = model['cloud_dim'],
                        aerosol_species = aerosol_species, 
                        scattering = model['scattering'],
                        reflection = model['reflection'])


    # Try to find the variable they want to vary 
    # And then loop over it, making a new atmosphere object and saving the resultant spectrum
    if param_name in model['PT_param_names']:

        index = np.argwhere(model['PT_param_names'] == param_name)[0][0]

        for i in range(len(vary_list)):

            PT_params = np.copy(PT_params_og)
            PT_params[index] = vary_list[i]
            
            atmosphere = make_atmosphere(planet, model, P, P_ref, R_p_ref, PT_params, log_X_params_og, cloud_params_og)

            spectrum = compute_spectrum(planet, star, model, atmosphere, opac, wl,
                                      spectrum_type = spectrum_type)
            
            spectra_array.append(spectrum)
            label = param_name + ' = ' + str(vary_list[i])
            spectra_labels.append(label)

    elif param_name in model['X_param_names']:

        index = np.argwhere(model['X_param_names'] == param_name)[0][0]

        for i in range(len(vary_list)):

            log_X_params = np.copy(log_X_params_og)
            log_X_params[index] = vary_list[i]
            
            atmosphere = make_atmosphere(planet, model, P, P_ref, R_p_ref, PT_params_og, log_X_params, cloud_params_og)

            spectrum = compute_spectrum(planet, star, model, atmosphere, opac, wl,
                                      spectrum_type = spectrum_type)
            
            spectra_array.append(spectrum)
            label = param_name + ' = ' + str(vary_list[i])
            spectra_labels.append(label)

    elif param_name in model['cloud_param_names']:

        index = np.argwhere(model['cloud_param_names'] == param_name)[0][0]

        for i in range(len(vary_list)):

            cloud_params = np.copy(cloud_params_og).astype(float)
            cloud_params[index] = float(vary_list[i])
            
            atmosphere = make_atmosphere(planet, model, P, P_ref, R_p_ref, PT_params_og, log_X_params_og, cloud_params)

            spectrum = compute_spectrum(planet, star, model, atmosphere, opac, wl,
                                      spectrum_type = spectrum_type)
            
            spectra_array.append(spectrum)
            label = param_name + ' = ' + str(vary_list[i])
            spectra_labels.append(label)

    else:
        raise(Exception(param_name, ' is not in the param list. Check model[\'param_names\']'))


    # Plot
    for s in range(len(spectra_array)):
        if s == 0:
            spectra = plot_collection(spectra_array[s], wl, collection = [])
        else:
            spectra = plot_collection(spectra_array[s], wl, collection = spectra)

    label = 'Varying ' + param_name
    fig = plot_spectra(spectra, planet, R_to_bin = 100,
                   plt_label = label,
                   spectra_labels = spectra_labels,
                   plot_full_res = False,
                   save_fig = False)

############################################################################################
# Loading Saved Array 
# - Loads in the aerosol database and interpolates it 
############################################################################################

def load_aerosol_grid(aerosol_species, grid = 'aerosol', 
                        comm = MPI.COMM_WORLD, rank = 0):
    '''
    Load a aerosol cross section grid (similar to load_chemistry_grid in chemistry.py)

    Args:
        aerosol_species (list or np.array of str):
            List of aerosol species to load mixing ratios from grid.
        grid (str):
            Name of the pre-computed aerosol cross section grid. The file should be
            located in the POSEIDON input directory (specified in your .bashrc
            file) with a name format like 'GRID_database.hdf5' 
            (e.g. 'aerosol_database.hdf5'). By default, POSEIDON ships with
            an aerosol grid computed from the LX-MIE algorith:
            (Options: aerosol).
        comm (MPI communicator):
            Communicator used to allocate shared memory on multiple cores.
        rank (MPI rank):
            Rank used to allocate shared memory on multiple cores.
    Returns:
        chemistry_grid (dict):
            Dictionary containing the chemical abundance database.
    
    '''

    # Reads in the database if more than one core is being used
    if (rank == 0):
        print("Reading in database for aerosol cross sections...")

    # Check that the selected aerosol grid is supported
    if (grid not in ['aerosol']):
        raise Exception("Error: unsupported aerosol grid")

    # Find the directory where the user downloaded the input grid
    input_file_path = os.environ.get("POSEIDON_input_data")

    if input_file_path == None:
        raise Exception("POSEIDON cannot locate the input folder.\n" +
                        "Please set the 'POSEIDON_input_data' variable in " +
                        "your .bashrc or .bash_profile to point to the " +
                        "POSEIDON input folder.")
    
    # Load in the aerosol species
    aerosol_species = np.array(aerosol_species)
    
    # Open aerosol grid HDF5 file
    database = h5py.File(input_file_path + 'opacity/'  + grid + '_database_emission.hdf5', 'r')

    # Load the dimensions of the grid
    wl_grid = np.array(database['Info/Wavelength grid'])
    r_m_grid = np.array(database['Info/Particle Size grid'])

    # Find sizes of each dimension
    wl_num, r_m_num = len(wl_grid), len(r_m_grid)

    # Store number of chemical species
    N_species = len(aerosol_species)

    # Create array to store the log mixing ratios from the grid 
    sigma_Mie_grid, win = shared_memory_array(rank, comm, (N_species, 6, r_m_num, wl_num))
    
    # Only first core needs to load the aerosols into shared memory
    if (rank == 0):

        # Add each aerosol species to mixing ratio array
        for q, species in enumerate(aerosol_species):

            # Load grid for species q, then reshape into a 2D numpy array
            ext_array = np.array(database[species]['eff_ext'])
            ext_array = ext_array.reshape(r_m_num, wl_num)

            abs_array = np.array(database[species]['eff_abs'])
            abs_array = abs_array.reshape(r_m_num, wl_num)

            scat_array = np.array(database[species]['eff_scat'])
            scat_array = scat_array.reshape(r_m_num, wl_num)
            
            back_array = np.array(database[species]['eff_back'])
            back_array = back_array.reshape(r_m_num, wl_num)

            g_array = np.array(database[species]['eff_g'])
            g_array = g_array.reshape(r_m_num, wl_num)

            w_array = np.array(database[species]['eff_w'])
            w_array = w_array.reshape(r_m_num, wl_num)

            # Package grid for species q into combined array
            sigma_Mie_grid[q,0,:,:] = ext_array
            sigma_Mie_grid[q,1,:,:] = abs_array
            sigma_Mie_grid[q,2,:,:] = scat_array
            sigma_Mie_grid[q,3,:,:] = back_array
            sigma_Mie_grid[q,4,:,:] = g_array
            sigma_Mie_grid[q,5,:,:] = w_array

    # Close HDF5 file
    database.close()
        
    # Force secondary processors to wait for the primary to finish
    comm.Barrier()

    # Package atmosphere properties
    aerosol_grid = {'grid': grid, 'sigma_Mie_grid': sigma_Mie_grid, 'wl_grid': wl_grid, 'r_m_grid' : r_m_grid}

    return aerosol_grid


def interpolate_sigma_Mie_grid(aerosol_grid, wl, r_m_array, 
                               aerosol_species, return_dict = True):
    '''
    Interpolate a pre-computed grid of aerosol cross sections
    onto a model wl range, and mean particle size.

    Args:
        aerosol_grid (dict):
            Dictionary containing the aerosol cross section database.
        wl (np.array of float):
            Model wavelength grid (μm).
        r_m_array   (float) : 
            Mean particle size (in um) (for each aerosol_species)
        chemical_species (str or np.array of str):
            List of chemical species to interpolate mixing ratios for.
        return_dict (bool):
            If False, return an array of shape (len(species), len(P_array)).
            If True, will return a dictionary 
    Returns:
        sigma_Mie_interp_dict (dict) ---> if return_dict = True:
            A dictionary of effective cross sections with keys being the same names as 
            specified in aerosol_species.
        sigma_Mie_interp_array (np.array of float) ---> if return_dict=False:
            An array containing the effective cross sections for the species specified
            in aerosol_species.
    
    '''

    # Unpack aerosol grid properties
    grid = aerosol_grid['grid']
    sigma_Mie_grid = aerosol_grid['sigma_Mie_grid']
    r_m_grid = aerosol_grid['r_m_grid']
    wl_grid = aerosol_grid['wl_grid']
    aerosol_species = np.array(aerosol_species)
    
    # Store lengths of r_m and wl arrays
    len_r_m, len_wl = np.array(r_m_array).size, np.array(wl).size
    max_len = max(len_r_m, len_wl)

    np.seterr(divide = 'ignore')

    # Check that the chemical species we want to interpolate are supported
    if (grid == 'aerosol'):
        supported_species = aerosol_supported_species
    else:
        raise Exception("Error: unsupported aerosol grid")
    if isinstance(aerosol_species, str):
        if aerosol_species not in supported_species: 
            raise Exception(aerosol_species + " is not supported by the aerosol grid. Check supported_opac.py")

    # Check that the desired wl and r_m
    def not_valid(params, grid):
        return (np.max(params) < grid[0]) or (np.min(params) > grid[-1])

    if not_valid(wl, wl_grid):
        raise Exception("Requested wavelength range is out of the grid bounds (0.2 to 30 um).")
    if not_valid(r_m_array, r_m_grid):
        raise Exception("Requested mean particle size is out of the grid bounds. (0.001 to 10 um)")

    # Interpolate cross sections onto the r_m and wl 
    def interpolate(species):

        # Find index of the species
        q = np.where(aerosol_species == species)[0][0]

        # Create interpolator object
        grid_interp = RegularGridInterpolator(([0,1,2,3,4,5],r_m_grid, wl_grid), sigma_Mie_grid[q,:,:,:])
        
        return [grid_interp((0,r_m_array[q],wl)), grid_interp((1,r_m_array[q],wl)), grid_interp((2,r_m_array[q],wl)), 
                grid_interp((3,r_m_array[q],wl)), grid_interp((4,r_m_array[q],wl)), grid_interp((5,r_m_array[q],wl))]
    
    # Returning an array (default) 
    if not return_dict:
        if isinstance(aerosol_species, str):
            return interpolate(aerosol_species)
        sigma_Mie_list = []
        for _, species in enumerate(aerosol_species):
            sigma_Mie_list.append(interpolate(species))
        sigma_Mie_interp_array = np.array(sigma_Mie_list)
        return sigma_Mie_interp_array
    
    # Returning a dictionary
    else:
        sigma_Mie_interp_dict = {}
        if isinstance(aerosol_species, str):
            sigma_Mie_interp_dict[aerosol_species] = interpolate(aerosol_species)
            return sigma_Mie_interp_dict
        for _, species in enumerate(aerosol_species):
            sigma_Mie_interp_dict[species] = {}
            sigma_Mie_interp_dict[species]['eff_ext'] = interpolate(species)[0]
            sigma_Mie_interp_dict[species]['eff_abs'] = interpolate(species)[1]
            sigma_Mie_interp_dict[species]['eff_scat'] = interpolate(species)[2]
            sigma_Mie_interp_dict[species]['eff_back'] = interpolate(species)[3]
            sigma_Mie_interp_dict[species]['eff_g'] = interpolate(species)[4]
            sigma_Mie_interp_dict[species]['eff_w'] = interpolate(species)[5]
        return sigma_Mie_interp_dict


############################################################################################
# Main Cloud Functions
# - Mie_cloud is what is going to be called the most frequently, since it pulls from the database
# - The functions below it generate aerosol properties on-the-fly, or are used
# - to generate new entires for the database
############################################################################################


def Mie_cloud(P,wl,r, H, n,
              r_m, 
              aerosol_species,
              cloud_type,
              aerosol_grid = None,
              P_cloud = 0,
              log_n_max = 0, 
              fractional_scale_height = 0,
              log_X_Mie = 0,
              P_cloud_bottom = 0):


    '''
    Calculates the number density n(P) and cross section sigma(wavelength) for different aerosol cloud models
    Also pulls the asymmetry parameter and single scattering albedo
    Utilized the precomputed, aerosol database 
    Outputs from this function are then utilized to generated extinction coefficients in core.py 

    Args:

        P (np.array of float):
            Model pressure grid (bar). (From atmosphere['P'])

        wl (np.array of float):
            Model wavelength grid (μm).
        
        r (3D np.array of float):
            Radial distant profile (m). (From atmosphere['P'])

        H (np.array of float) : 
            gas scale height

        n (np.array of float) :
            total number density array 

        r_m  (np.array of float) : 
            Mean particle sizes (in um)

        aerosol_species (np.array of string) : 
            Array with aerosol species in it 

        cloud_type (string):
            uniform_X, fuzzy_deck, slab, opaque_deck_with_slab, fuzzy_deck_with_slab

        aerosol_grid (dict) : 
            Precomputed aerosol cross section dictionary 
            If = None, loads it in 

        -------- Semi- Optional Arguments -------

<<<<<<< HEAD
    # @char: adding one_slab plotting
    elif (cloud_type == 'one_slab'):

        # only one slab location in model
        # pineapple
        print('P_cloud = ', P_cloud)
        P_cloud_index_top = find_nearest(P,P_cloud)
        P_cloud_index_bttm = find_nearest(P,P_cloud_bottom)

        # catch case where user specificed colours have not accounted for the cloud extent
        if len(colour_list) == len(aerosol_species):
            # plot cloud pressure extent
            ax.axhspan(log_P[P_cloud_index_top], log_P[P_cloud_index_bttm], alpha=0.5, color = 'silver', label = 'Cloud Pressure Extent')
        else: 
            # plot cloud pressure extent
            ax.axhspan(log_P[P_cloud_index_top], log_P[P_cloud_index_bttm], alpha=0.5, color = colours[-1], label = 'Cloud Pressure Extent')

        # loop through aerosols
        for q in range(len(aerosol_species)):

            # r is a 3d array that follows (N_layers, terminator plane sections, day-night sections)
            n_aerosol = np.empty_like(r)

            log_X = log_X_Mie[q]

            if aerosol_species[0] == 'free':
                label = free_string
            else:
                label = aerosol_species[q]
        
            # plot species mixing ratios
            plt.vlines(x = log_X, ymin = log_P[P_cloud_index_bttm], ymax = log_P[P_cloud_index_top], color = colours[q], linewidth=5.0)
            ax.axvline(x = log_X, color = colours[q], linewidth=1.0, linestyle = '--', label = label)

    # Combined Models 
    elif (cloud_type == 'fuzzy_deck_plus_slab'):
=======
        Fuzzy Deck Arguments
>>>>>>> 60443419

        P_cloud (float) : 
            Cloud Top Pressure (everything below P_cloud is opaque). 
            If cloud coverage is complete, P_cloud is located at R_p

        log_n_max (array of float) : 
            Logorithm of maximum number density (at the cloud top)

        fractional_scale_height (array of float) :
            fractional scale height of aerosol 

        Uniform X Arguments

        log_X_Mie (array of float) : 
            Mixing ratio for a mie aerosol (either specified or free, only for uniform haze models)

        Slab Arguments 

        P_cloud (float) : 
            Cloud Top Pressure (everything between P_cloud and P_cloud_bottom is uniform X). 

        P_cloud_bottom (array of float) : 
            Pressure of the bottom of the slab 

        -------- Optional Arguments -------

        r_m_std_dev (float) :
            Geometric standard deviation for particle size 

        z_max (float) : 
            Maximum z that you want the effective cross section integral carried out over
            z = [ln(r) - ln(r_m)] / [r_m_std_dev^2], where r is the particle size 
            Integral carried out from -z to z with more density around 0 (size ~ mean size)

        num_integral_points (int) : 
            Number of points in the z array 

        R_Mie (int) : 
            Optional wavelength resolution used to calculate ETA 

    
    Returns: n_aerosol, sigma_Mie
          
    '''

    #########################
    # Initialize number density array for aerosols
    #########################

    n_aerosol_array = []

    #########################
    # Loop through each aerosol species
    #########################

    for q in range(len(r_m)):
    
        #########################
        # Calculate the number density based on cloud models
        #########################
        
        # Fuzzy Deck Model 
        # See Equation 11 in Mullens et al 2024 for details
        if (cloud_type == 'fuzzy_deck'):

            # r is a 3d array that follows (N_layers, terminator plane sections, day-night sections)
            n_aerosol = np.zeros_like(r)

            # Find index in P array where top of opaque deck is 
            P_cloud_index = find_nearest(P,P_cloud)

            # Find the radius corresponding to the cloud top pressure 
            cloud_top_height = r[P_cloud_index]

            # Height above cloud to compute 'fuzziness'
            h = r[P_cloud_index:] - cloud_top_height

            # Below the opaque deck it is high number density 
            n_aerosol[:P_cloud_index] = 1.0e250

            # Above the opaque deck it is based on the 'fuzziness' equation
            n_aerosol[P_cloud_index:] = (10**log_n_max[q]) * np.exp(-h/(fractional_scale_height[q]*H[P_cloud_index:]))

            # Append to number density array
            n_aerosol_array.append(n_aerosol)

        # Slab Model 
        elif (cloud_type == 'slab'):

            # r is a 3d array that follows (N_layers, terminator plane sections, day-night sections)
            n_aerosol = np.zeros_like(r)

            # Find index in P array where top of slab is 
            P_cloud_index_top = find_nearest(P,P_cloud[q])

            # Find index in P array where bottom of slab is 
            P_cloud_index_bttm = find_nearest(P,P_cloud_bottom[q])
            
            # In the slab, number density is equal to the mixing ratio of aerosol times n
            n_aerosol[P_cloud_index_bttm:P_cloud_index_top] = (n[P_cloud_index_bttm:P_cloud_index_top])*np.float_power(10,log_X_Mie[q])
            
            # Append to number density array
            n_aerosol_array.append(n_aerosol)

        # Combined Models
        elif (cloud_type == 'fuzzy_deck_plus_slab'):
            # The first index will be the fuzzy deck model (as described above)
            if q == 0:
                n_aerosol = np.zeros_like(r)
                P_cloud_index = find_nearest(P,P_cloud[q])
                cloud_top_height = r[P_cloud_index]
                h = r[P_cloud_index:] - cloud_top_height
                n_aerosol[:P_cloud_index] = 1.0e250
                n_aerosol[P_cloud_index:] = (10**log_n_max[q]) * np.exp(-h/(fractional_scale_height[q]*H[P_cloud_index:]))
                n_aerosol_array.append(n_aerosol)

            else:
                # Others will be slabs (as described above)
                n_aerosol = np.zeros_like(r)
                P_cloud_index_top = find_nearest(P,P_cloud[q])
                P_cloud_index_bttm = find_nearest(P,P_cloud_bottom[q-1]) #Because this is one shorter than the P_cloud array, decks don't have P_bottom
                n_aerosol[P_cloud_index_bttm:P_cloud_index_top] = (n[P_cloud_index_bttm:P_cloud_index_top])*np.float_power(10,log_X_Mie[q-1]) # same reason
                n_aerosol_array.append(n_aerosol)

        # For the opaque deck, the opaque deck will be added to the aerosol array even though its not really an aerosol species 
        elif (cloud_type == 'opaque_deck_plus_slab'):
            
            # We add the opaque deck to beggining of the n_aerosol array
            # Before adding the slabs
            if q == 0:
                n_aerosol = np.zeros_like(r)
                P_cloud_index = find_nearest(P,P_cloud[0]) # The deck top pressure is the first element in the P_cloud
                n_aerosol[:P_cloud_index] = 1.0e250
                n_aerosol_array.append(n_aerosol)
                
            n_aerosol = np.zeros_like(r)
            P_cloud_index_top = find_nearest(P,P_cloud[q+1]) # The slab top pressure are next after the deck 
            P_cloud_index_bttm = find_nearest(P,P_cloud_bottom[q]) # Doesn't change
            n_aerosol[P_cloud_index_bttm:P_cloud_index_top] = (n[P_cloud_index_bttm:P_cloud_index_top])*np.float_power(10,log_X_Mie[q])
            n_aerosol_array.append(n_aerosol)

        # For opaque deck + uniform x, we add opaque deck as the first element 
        elif (cloud_type == 'opaque_deck_plus_uniform_X'):
            
            # We add the opaque deck to beggining of the n_aerosol array
            # Before adding the uniform_X
            if q == 0:
                n_aerosol = np.zeros_like(r)
                P_cloud_index = find_nearest(P,P_cloud[0]) # The deck top pressure is the first element in the P_cloud
                n_aerosol[:P_cloud_index] = 1.0e250
                n_aerosol_array.append(n_aerosol)
                
            n_aerosol = np.zeros_like(r)
            n_aerosol = (n)*np.float_power(10,log_X_Mie[q])
            n_aerosol_array.append(n_aerosol)

        # Uniform X Model 
        else:
            n_aerosol = np.zeros_like(r)

            # In the atmosphere, number density is equal to the mixing ratio of aerosol times n
            n_aerosol = (n)*np.float_power(10,log_X_Mie[q])

            # Append to number density array
            n_aerosol_array.append(n_aerosol)

    #########################
    # Load in effective cross section (as function of wavelength)
    #########################

    # If the aerosol grid wasn't read in already 
    if (aerosol_grid == None):
        aerosol_grid = load_aerosol_grid(aerosol_species, grid = 'aerosol', 
                        comm = MPI.COMM_WORLD, rank = 0)

    # Interpolate the grid across wl and r_m to get the radiative properties of aerosols
    sigma_Mie_interp_dict = interpolate_sigma_Mie_grid(aerosol_grid, wl, r_m, 
                               aerosol_species, return_dict = True)
    
    # To work with Numba we defined these
    sigma_ext_cld_array = []
    g_cld_array = []
    w_cld_array = []

    # For each aerosol, we pull the effective extinction cross section,
    # assymmetry parameter, and single scattering albedo
    for aerosol in aerosol_species:

        sigma_ext = sigma_Mie_interp_dict[aerosol]['eff_ext']
        sigma_ext_cld_array.append(sigma_ext)

        eff_g = sigma_Mie_interp_dict[aerosol]['eff_g']
        g_cld_array.append(eff_g)

        eff_w = sigma_Mie_interp_dict[aerosol]['eff_w']
        w_cld_array.append(eff_w)


    return n_aerosol_array, sigma_ext_cld_array, g_cld_array, w_cld_array


######################################################
######################################################
#  Functions that don't use the aerosol database 
# - Uses the LX-Mie algorithm (see details below)
# - Either constant refractive index or file read (which uses Mie_cloud_free) forward models
# - or database copmuting functions
######################################################
######################################################

############################################################################################
# Empty Arrays for Qext calculations
############################################################################################

# These are used as a 'cache' (see Zhang 2019 for details)

# All refractive indices
all_etas = []

# Inputs to Q_ext (2 pi r / lambda )
all_xs = []

# All Q_ext values already computed 
all_Qexts = []
all_Qscats = []
all_Qbacks = []
all_gs = []

# Wavelength Array for Mie Calculations, default resolution = 1000
wl_Mie_empty = np.array([])

# Free or file_read switch
# This is just a saved variable that acts like a kill switch if the model is 
# Switched between free and file_read in the same notebook 
free_or_file = ''


############################################################################################
# LX MIE Algorithm 
# See https://arxiv.org/abs/1710.04946
# Note that get_extinctions() was edited in order to also compute asymmetry parameter 'g'
# As well as return Q_scat, Q_back
############################################################################################

def get_iterations_required(xs, c=4.3):
    # c=4.3 corresponds to epsilon=1e-8, according to Cachorro & Salcedo 2001
    # (https://arxiv.org/abs/physics/0103052)
    num_iters = xs + c * xs**(1.0/3)
    num_iters = num_iters.astype(int) + 2
    return num_iters


def get_An(zs, n):
    # Evaluate A_n(z) for an array of z's using the continued fraction method.
    # See eq 12 in https://arxiv.org/abs/1710.04946 
    # An is the logarithmic derivative of Riccati-Bessel functions
    # This is necessary for downward recursion of A_n(z) for lower n's.
    # The algorithm is from http://adsabs.harvard.edu/abs/1976ApOpt..15..668L
    nu = n + 0.5
    ratio = 1

    numerator = None
    denominator = None

    i = 1
    
    while True:
        an = (-1)**(i+1) * 2 * (nu + i - 1)/zs
        if i == 1:
            numerator = an
        elif i > 1:
            numerator = an + 1.0/numerator

        ratio *= numerator
        
        if i == 2:
            denominator = an
        elif i > 2:
            denominator = an + 1.0/denominator

        if denominator is not None:
            ratio /= denominator
            if np.allclose(numerator, denominator):
                break
        i += 1

    A_n =  -n/zs + ratio
    return A_n
            

def get_As(max_n, zs):
    # Returns An(zs) from n=0 to n = max_n-1 using downward recursion.
    # zs should be an array of real or complex numbers.
    An = np.zeros((max_n, len(zs)), dtype=complex)
    An[max_n - 1] = get_An(zs, max_n-1)
    
    for i in range(max_n - 2, -1, -1):
        An[i] = (i + 1)/zs - 1.0/((i + 1)/zs + An[i+1])
    return An


def get_extinctions(m, xs):
    # Builds upon the algorithm from Kitzmann & Heng 2017 to compute Qext(x) for an array
    # of x's and refractive index m.  This algorithm is stable and does not
    # lead to numerical overflows.  Paper: https://arxiv.org/abs/1710.04946
    
    # This new function includes Q_scat, Q_back, and asymmetry parameter g
    # From : https://pymiescatt.readthedocs.io/en/latest/forward.html

    xs = np.array(xs)
    num_iterations = get_iterations_required(xs) 
    max_iter = max(max(num_iterations) , 1)
    
    A_mx = get_As(max_iter, m * xs)
    A_x = get_As(max_iter, xs)
    A_mx_plus_1 = get_As(max_iter+1, m * xs)
    A_x_plus_1 = get_As(max_iter+1, xs)


    # Initialize arrays for extinction efficiencies and asymmetry parameter
    Qext = np.zeros(len(xs))
    Qscat = np.zeros(len(xs))
    Qback = np.zeros(len(xs), dtype = 'complex128')

    # Asymmetry factor is made up of two sums 
    an_array = []
    bn_array = []
    g_1 = np.zeros(len(xs))
    g_2 = np.zeros(len(xs))

    curr_B = 1.0/(1 + 1j * (np.cos(xs) + xs*np.sin(xs))/(np.sin(xs) - xs*np.cos(xs)))
    curr_C = -1.0/xs + 1.0/(1.0/xs  + 1.0j)
    
    for i in range(1, max_iter):
        # The condition sets the nmax for the sums in each wavelength bin
        cond = num_iterations > i
        if i > 1:
            curr_C[cond] = -i/xs[cond] + 1.0/(i/xs[cond] - curr_C[cond])
            curr_B[cond] = curr_B[cond] * (curr_C[cond] + i/xs[cond])/(A_x[i][cond] + i/xs[cond])
            
        an = curr_B[cond] * (A_mx[i][cond]/m - A_x[i][cond])/(A_mx[i][cond]/m - curr_C[cond])
        bn = curr_B[cond] * (A_mx[i][cond]*m - A_x[i][cond])/(A_mx[i][cond]*m - curr_C[cond])

        Qext[cond]  += (2*i + 1) * (an + bn).real
        Qscat[cond] += (2*i + 1) * (abs(an)**2 + abs(bn)**2)
        Qback[cond] += (2*i + 1) * ((-1)**i) * (an-bn)

        
    # Calculating complete an and bn array for the asymmetry parameter 
    curr_B = 1.0/(1 + 1j * (np.cos(xs) + xs*np.sin(xs))/(np.sin(xs) - xs*np.cos(xs)))
    curr_C = -1.0/xs + 1.0/(1.0/xs  + 1.0j)
    
    for i in range(1, max_iter+1):

        if i > 1:
            curr_C = -i/xs + 1.0/(i/xs - curr_C)
            curr_B = curr_B * (curr_C + i/xs)/(A_x_plus_1[i] + i/xs)
            
        an = curr_B * (A_mx_plus_1[i]/m - A_x_plus_1[i])/(A_mx_plus_1[i]/m - curr_C)
        bn = curr_B * (A_mx_plus_1[i]*m - A_x_plus_1[i])/(A_mx_plus_1[i]*m - curr_C)

        an_array.append(an)
        bn_array.append(bn)
    
    for i in range(1, max_iter):

        cond = num_iterations > i
        
        an = an_array[i-1][cond]
        bn = bn_array[i-1][cond]

        an_plus_1 = an_array[i][cond]
        bn_plus_1 = bn_array[i][cond]

        g_1[cond] += (i*(i+2))/(i+1) * (((an)*(an_plus_1.conjugate())) + ((bn)*(bn_plus_1.conjugate()))).real
        g_2[cond] += (2*i + 1)/(i*(i+1)) * (an * bn.conjugate()).real
    
    # Add all the prefactors to the sums
    Qext *= 2/xs**2
    Qscat *= 2/xs**2
    Qback = np.absolute(Qback)**2
    Qback *= 1/xs**2

    g = g_1 + g_2
    g *= (4/Qscat)*(1/xs**2)

    return Qext, Qscat, Qback, g


############################################################################################
# Auxiliary PLATON Functions (Retrieving and updating cached arrays)
# See https://iopscience.iop.org/article/10.1088/1538-3873/aaf5ad/pdf
# The algorithm was edited include Q_scat, Q_back, and g
# Note that POSEIDON computes Q_abs, Q_scat, Q_back cross sections and saves them, but
# does not use them (as of V1.2)
############################################################################################

# Function that tries to find an existing Qext (within 5% marigin error) via interpolation 
# Or returns a miss 
# INPUTS : Refractive Indices array, 2 pi r / lambda array
# max_frac_error = 0.05

def get_from_cache(eta, xs, max_frac_error = 0.05):

    # DELETE THIS LATER 
    global all_etas, all_xs, all_Qexts, all_Qscats, all_Qbacks, all_gs

    # Create an array of nans the same length as xs 
    result_Qext = np.full(len(xs),np.nan)
    result_Qscat = np.full(len(xs),np.nan)
    result_Qback = np.full(len(xs),np.nan)
    result_g = np.full(len(xs),np.nan)

    # ADD THIS LATER 
    # All_xs will now be sorted by eta
    # Find the all_xs_eta that matches the eta you are on 
    # If eta exists in the eta array already, you can proceed using the following all_xs_eta
    # If not, create a new all_xs_eta array that is returned as the result 
    # The rest just follows naturally 

    if eta in all_etas:
        #x_s_index = np.argwhere(all_etas == eta)
        x_s_index = all_etas.index(eta)
        all_xs_eta = all_xs[x_s_index]
        all_Qexts_eta = all_Qexts[x_s_index]
        all_Qscats_eta = all_Qscats[x_s_index]
        all_Qbacks_eta = all_Qbacks[x_s_index]
        all_gs_eta = all_gs[x_s_index]

    else:
        return result_Qext, result_Qscat, result_Qback, result_g

    # If its the first iteration, Qext is empty 
    if len(all_xs_eta) == 0:
        return result_Qext, result_Qscat, result_Qback, result_g
    
    # This just returns an array of True
    in_cache = np.ones(len(xs), dtype=bool)

    # Find the indices into a sorted array all_xs such that, 
    # if the corresponding elements in xs were inserted before the indices, 
    # the order of a would be preserved.
    # If == len(all_xs), then its above the maximum value in all_xs
    # Note that this will count the left most point as a miss (if they are exactly equal, its set to index 0 which is a miss)

    # Ok the closest matches doesn't work with a sorted array by xs
    closest_matches = np.searchsorted(all_xs_eta, xs)

    # np.logical_or computes the truth value of x1 OR x2 element wise 
    # if closest_matches == 0 (Closest index is the lower bound) or the highest bound 
    # set that value automatically to false
    in_cache[np.logical_or(closest_matches == 0, closest_matches == len(all_xs_eta))] = False

    
    # Makes all the indices that were above the maximum one less (so that it works with all_etas array)
    # all_etas is ordered the same way as all_xs 
    # Pretty much, its a possibility that you can have a particle a specific size but not
    # Have the same refractive index. These statements make those a miss 

    closest_matches[closest_matches == len(all_xs_eta)] -= 1
    #in_cache[all_etas[closest_matches] != eta] = False

    # Computes the fractional error of surviving matches 
    # If the fractional error is greater than some amount (5%), its set to false 
    frac_errors = np.abs(all_xs_eta[closest_matches] - xs)/xs
    in_cache[frac_errors > max_frac_error] = False

    # If the all_etas array is empty, return an empty result array as well 
    # This can happen occasionally after the first initialization I think (we have the x, but not the eta)
    #if np.sum(all_etas == eta) == 0: 
    #    return result
    
    # Interpolates the results for hits
    result_Qext[in_cache] = np.interp(
        xs[in_cache],
        all_xs_eta,
        all_Qexts_eta,)
    
    result_Qscat[in_cache] = np.interp(
        xs[in_cache],
        all_xs_eta,
        all_Qscats_eta,)
    
    result_Qback[in_cache] = np.interp(
        xs[in_cache],
        all_xs_eta,
        all_Qbacks_eta,)

    result_g[in_cache] = np.interp(
        xs[in_cache],
        all_xs_eta,
        all_gs_eta,)

    return result_Qext, result_Qscat, result_Qback, result_g

# Function that adds the new Qext if there was a miss 
# INPUTS : eta, xs, and new Qexts
def add(eta, xs, Qexts, Qscats, Qbacks, g, size_limit=1000000):

    # DELETE THIS LATER 
    global all_etas, all_xs, all_Qexts, all_Qscats, all_Qbacks, all_gs

    # ??? I think this is to prevent some sort of bug, I can't think of one though 
    if len(xs) == 0:
        return
    
    # Add to existing arrays in the cache 
    if eta in all_etas:
        x_s_index = all_etas.index(eta)
        all_xs[x_s_index] = np.append(all_xs[x_s_index], xs)
        all_Qexts[x_s_index] = np.append(all_Qexts[x_s_index], Qexts)
        all_Qscats[x_s_index] = np.append(all_Qscats[x_s_index], Qscats)
        all_Qbacks[x_s_index] = np.append(all_Qbacks[x_s_index], Qbacks)
        all_gs[x_s_index] = np.append(all_gs[x_s_index], g)

        # In order to save memory, if there are more than the size limit it deletes some random ones 
        # Only matters if an eta already exists
        if len(all_xs[x_s_index]) > size_limit:
            to_remove = np.random.choice(
                range(len(all_xs[x_s_index])), len(all_xs[x_s_index]) - size_limit + 1,
                replace=False)
            
            all_xs[x_s_index] = np.delete(all_xs[x_s_index], to_remove)
            all_Qexts[x_s_index] = np.delete(all_Qexts[x_s_index], to_remove)
            all_Qscats[x_s_index] = np.delete(all_Qscats[x_s_index], to_remove)
            all_Qbacks[x_s_index] = np.delete(all_Qbacks[x_s_index], to_remove)
            all_gs[x_s_index] = np.delete(all_gs[x_s_index], to_remove)

        # Sort all of the cahced arrays 
        p = np.argsort(all_xs[x_s_index])
        all_xs[x_s_index] = all_xs[x_s_index][p]
        all_Qexts[x_s_index] = all_Qexts[x_s_index][p]
        all_Qscats[x_s_index] = all_Qscats[x_s_index][p]
        all_Qbacks[x_s_index] = all_Qbacks[x_s_index][p]
        all_gs[x_s_index] = all_gs[x_s_index][p]

    # If not, append a new array for a new eta 
    else:

        all_xs.append(np.array(xs))
        all_Qexts.append(np.array(Qexts))
        all_Qscats.append(np.array(Qscats))
        all_Qbacks.append(np.array(Qscats))
        all_gs.append(np.array(g))
        all_etas.append(eta)

        # Sort the cached arrays 
        p = np.argsort(all_xs[-1])
        all_xs[-1] = all_xs[-1][p]
        all_Qexts[-1] = all_Qexts[-1][p]
        all_Qscats[-1] = all_Qscats[-1][p]
        all_Qbacks[-1] = all_Qbacks[-1][p]
        all_gs[-1] = all_gs[-1][p]

# Function that either 1) Updates Qext or 2) Returns it if value already exist
# INPUTS : Refractive Indices array, 2 pi r / lambda array
def get_and_update(eta,xs):

    # DELETE THIS LATER 
    global all_etas, all_xs, all_Qexts

    # This array will be full of nans and Qext (corresponding to misses and hits in the cache)
    Qexts_eta, Qscats_eta, Qbacks_eta, g_eta = get_from_cache(eta, xs)

    # If there are ANY misses, we run the LX_MIE algorithm to find the Qext
    # And then we add them to the cached arrays 
    cache_misses = np.isnan(Qexts_eta)
        
    # Not a new eta, but with misses
    if np.sum(cache_misses) > 0:
        # LX MIE Algorithm
        Qexts_eta[cache_misses], Qscats_eta[cache_misses], Qbacks_eta[cache_misses], g_eta[cache_misses] = get_extinctions(eta, xs[cache_misses])
        # Adds to cahced arrays
        add(eta, xs[cache_misses], Qexts_eta[cache_misses], Qscats_eta[cache_misses], Qbacks_eta[cache_misses],g_eta[cache_misses])

    return Qexts_eta, Qscats_eta, Qbacks_eta, g_eta


############################################################################################
# Main Cloud Function for free or file_read forward models
# Algorithm computed extinction cross section, 
############################################################################################

def Mie_cloud_free(P, wl, wl_Mie_in, r, H, n, r_m, r_i_real, r_i_complex, cloud_type, 
                   P_cloud = 0, log_n_max = 0, fractional_scale_height = 0,
                   log_X_Mie = 0, P_cloud_bottom = -100, r_m_std_dev = 0.5, z_max = 5,
                   num_integral_points = 100):
    '''
    Calculates the number density n(P) and cross section sigma(wavelength) for different aerosol cloud models
    Also pulls the asymmetry parameter and single scattering albedo
    Utilized the LX-Mie algorithm to compute constant refractive index or file_read refractive index files
    Outputs from this function are then utilized to generated extinction coefficients in core.py 

    Args:

        P (np.array of float):
            Model pressure grid (bar). (From atmosphere['P'])

        wl (np.array of float):
            Model wavelength grid (μm).
        
        r (3D np.array of float):
            Radial distant profile (m). (From atmosphere['P'])

        H (np.array of float) : 
            gas scale height

        n (np.array of float) :
            total number density array 

        r_m  (float) : 
            Mean particle sizes (in um)

        cloud_type (string):
            uniform_X, fuzzy_deck, slab, opaque_deck_with_slab, fuzzy_deck_with_slab

        -------- Semi- Optional Arguments -------

        Fuzzy Deck Arguments

        P_cloud (float) : 
            Cloud Top Pressure (everything below P_cloud is opaque). 
            If cloud coverage is complete, P_cloud is located at R_p

        log_n_max (float) : 
            Logorithm of maximum number density (at the cloud top)

        fractional_scale_height (float) :
            fractional scale height of aerosol 

        Uniform X Arguments
<<<<<<< HEAD

        log_X_Mie (array of float) : 
            Mixing ratio for a mie aerosol (either specified or free, only for uniform haze models)

        Slab Arguments 

        P_cloud (float) : 
            Cloud Top Pressure (everything between P_cloud and P_cloud_bottom is uniform X). 

        P_cloud_bottom (array of float) : 
            Pressure of the bottom of the slab 

        -------- Optional Arguments -------

        r_m_std_dev (float) :
            Geometric standard deviation for particle size 

        z_max (float) : 
            Maximum z that you want the effective cross section integral carried out over
            z = [ln(r) - ln(r_m)] / [r_m_std_dev^2], where r is the particle size 
            Integral carried out from -z to z with more density around 0 (size ~ mean size)

        num_integral_points (int) : 
            Number of points in the z array 

        R_Mie (int) : 
            Optional wavelength resolution used to calculate ETA 

    
    Returns: n_aerosol, sigma_Mie
          
    '''

    #########################
    # Initialize number density array
    #########################

    n_aerosol_array = []

    #########################
    # Loop through each aerosol
    #########################

    for q in range(len(r_m)):
    
        #########################
        # Calculate the number density above the cloud top, in the slab, or applies a uniform haze
        #########################
        
        # Fuzzy Deck Model 
        if (cloud_type == 'fuzzy_deck'):
            # r is a 3d array that follows (N_layers, terminator plane sections, day-night sections)
            n_aerosol = np.zeros_like(r)
            P_cloud_index = find_nearest(P,P_cloud)
            # Find the radius corresponding to the cloud top pressure 
            cloud_top_height = r[P_cloud_index]
            # Height above cloud 
            h = r[P_cloud_index:] - cloud_top_height
            # Find number density below and above P_cloud
            n_aerosol[:P_cloud_index] = 1.0e250
            n_aerosol[P_cloud_index:] = (10**log_n_max[q]) * np.exp(-h/(fractional_scale_height[q]*H[P_cloud_index:]))
            n_aerosol_array.append(n_aerosol)

        # Slab Model 
        elif (cloud_type == 'slab'):
            # r is a 3d array that follows (N_layers, terminator plane sections, day-night sections)
            n_aerosol = np.zeros_like(r)
            P_cloud_index_top = find_nearest(P,P_cloud[q])
            P_cloud_index_bttm = find_nearest(P,P_cloud_bottom[q])

            n_aerosol[P_cloud_index_bttm:P_cloud_index_top] = (n[P_cloud_index_bttm:P_cloud_index_top])*np.float_power(10,log_X_Mie[q])
            n_aerosol_array.append(n_aerosol)

        elif (cloud_type == 'one_slab'):
            # r is a 3d array that follows (N_layers, terminator plane sections, day-night sections)
            n_aerosol = np.zeros_like(r)
            P_cloud_index_top = find_nearest(P,P_cloud)
            P_cloud_index_bttm = find_nearest(P,P_cloud_bottom)

            n_aerosol[P_cloud_index_bttm:P_cloud_index_top] = (n[P_cloud_index_bttm:P_cloud_index_top])*np.float_power(10,log_X_Mie[q])
            n_aerosol_array.append(n_aerosol)

        # Combined Models 
        elif (cloud_type == 'fuzzy_deck_plus_slab'):
            # The first index will be the fuzzy deck 
            if q == 0:
                n_aerosol = np.zeros_like(r)
                P_cloud_index = find_nearest(P,P_cloud[q])
                cloud_top_height = r[P_cloud_index]
                h = r[P_cloud_index:] - cloud_top_height
                n_aerosol[:P_cloud_index] = 1.0e250
                n_aerosol[P_cloud_index:] = (10**log_n_max[q]) * np.exp(-h/(fractional_scale_height[q]*H[P_cloud_index:]))
                n_aerosol_array.append(n_aerosol)

            else:
                # Others will be slabs 
                n_aerosol = np.zeros_like(r)
                P_cloud_index_top = find_nearest(P,P_cloud[q])
                P_cloud_index_bttm = find_nearest(P,P_cloud_bottom[q-1]) #Because this is one shorter than the P_cloud array, decks don't have P_bottom
                n_aerosol[P_cloud_index_bttm:P_cloud_index_top] = (n[P_cloud_index_bttm:P_cloud_index_top])*np.float_power(10,log_X_Mie[q-1]) # same reason
                n_aerosol_array.append(n_aerosol)

        # For the opaque deck, the opaque deck will be added to the aerosol array even though its not really an aerosol species 
        elif (cloud_type == 'opaque_deck_plus_slab'):
            
            if q == 0:
                n_aerosol = np.zeros_like(r)
                P_cloud_index = find_nearest(P,P_cloud[0]) # The deck top pressure is the first element in the P_cloud
                n_aerosol[:P_cloud_index] = 1.0e250
                n_aerosol_array.append(n_aerosol)
                
            n_aerosol = np.zeros_like(r)
            P_cloud_index_top = find_nearest(P,P_cloud[q+1]) # The slab top pressure are next after the deck 
            P_cloud_index_bttm = find_nearest(P,P_cloud_bottom[q]) # Doesn't change
            n_aerosol[P_cloud_index_bttm:P_cloud_index_top] = (n[P_cloud_index_bttm:P_cloud_index_top])*np.float_power(10,log_X_Mie[q])
            n_aerosol_array.append(n_aerosol)

        # For opaque deck + uniform x, we add opaque deck as the first element 
        elif (cloud_type == 'opaque_deck_plus_uniform_X'):

            if q == 0:
                n_aerosol = np.zeros_like(r)
                P_cloud_index = find_nearest(P,P_cloud[0]) # The deck top pressure is the first element in the P_cloud
                n_aerosol[:P_cloud_index] = 1.0e250
                n_aerosol_array.append(n_aerosol)
                
            n_aerosol = np.zeros_like(r)
            n_aerosol = (n)*np.float_power(10,log_X_Mie[q])
            n_aerosol_array.append(n_aerosol)

        # Uniform X Model 
        else:
            n_aerosol = np.zeros_like(r)
            n_aerosol = (n)*np.float_power(10,log_X_Mie[q])
            n_aerosol_array.append(n_aerosol)

    #########################
    # Load in effective cross section (as function of wavelength)
    #########################

    # If the aerosol grid wasn't read in already 
    if (aerosol_grid == None):
        aerosol_grid = load_aerosol_grid(aerosol_species, grid = 'aerosol', 
                        comm = MPI.COMM_WORLD, rank = 0)

    sigma_Mie_interp_dict = interpolate_sigma_Mie_grid(aerosol_grid, wl, r_m, 
                               aerosol_species, return_dict = True)
    
    # To work with Numba
    sigma_ext_cld_array = []
    g_cld_array = []
    w_cld_array = []

    for aerosol in aerosol_species:

        sigma_ext = sigma_Mie_interp_dict[aerosol]['eff_ext']
        sigma_ext_cld_array.append(sigma_ext)

        eff_g = sigma_Mie_interp_dict[aerosol]['eff_g']
        g_cld_array.append(eff_g)

        eff_w = sigma_Mie_interp_dict[aerosol]['eff_w']
        w_cld_array.append(eff_w)


    return n_aerosol_array, sigma_ext_cld_array, g_cld_array, w_cld_array


######################################################
######################################################
#  Functions that don't use the aerosol database 
######################################################
######################################################

############################################################################################
# Empty Arrays for Qext calculations
# RYAN : Is there a better way to do this? 
############################################################################################

# All refractive indices
all_etas = []

# Inputs to Q_ext (2 pi r / lambda )
all_xs = []

# All Q_ext values already computed 
all_Qexts = []
all_Qscats = []
all_Qbacks = []
all_gs = []

# Wavelength Array for Mie Calculations, default resolution = 1000
wl_Mie_empty = np.array([])

# Free or file_read switch
# This is just a saved variable that acts like a kill switch if the model is 
# Switched between free and file_read in the same notebook 
free_or_file = ''
=======
>>>>>>> 60443419

        log_X_Mie (float) : 
            Mixing ratio for a mie aerosol (either specified or free, only for uniform haze models)

        MUST have either a specified aerosol OR a r_i_real + r_i_complex

        r_i_real (float) :
            Real refractive index (only used for constant, free refractive index)

        r_i_complex (float) :
            Complex refractive index (only used for constant, free refractive index)

        Slab Arguments 

        P_cloud (float) : 
            Cloud Top Pressure (everything between P_cloud and P_cloud_bottom is uniform X). 

        P_cloud_bottom (array of float) : 
            Pressure of the bottom of the slab 

        -------- Optional Arguments -------

        r_m_std_dev (float) :
            Geometric standard deviation for particle size 

        z_max (float) : 
            Maximum z that you want the effective cross section integral carried out over
            z = [ln(r) - ln(r_m)] / [r_m_std_dev^2], where r is the particle size 
            Integral carried out from -z to z with more density around 0 (size ~ mean size)

        num_integral_points (int) : 
            Number of points in the z array 

        R_Mie (int) : 
            Optional wavelength resolution used to calculate ETA 

    
    Returns: n_aerosol, sigma_Mie
          
    '''

    global all_etas, all_xs, all_Qexts, all_Qscats, all_Qbacks, all_gs, wl_Mie_empty, free_or_file

    #########################
    # Set up wl_mie (a wl array with R = 1000). This is only for aerosol = 'free' or 'file'
    #########################

    wl_min = wl[0]
    wl_max = wl[-1]

    # Initialize wl_Mie
    if len(wl_Mie_empty) == 0:
        wl_Mie = np.append(wl_Mie_empty, wl_Mie_in)

    # If its a new wl array (same python notebook, different wl, can cause this error)
    if  wl[0] != wl_min or wl[-1] != wl_max:
        wl_min = wl[0]
        wl_max = wl[-1]
        wl_Mie = []
        wl_Mie = np.append(wl_Mie, wl_Mie_in)

    #########################
    # Calculate the number density above the cloud top or apply a uniform haze
    #########################
    
    # See Mie_cloud() for more details on cloud models below
    # Do note that parameters are assigned a bit differently for 
    # File read vs compositionally specific aerosols, which is why the code 
    # Here is also a bit different. 

    # Fuzzy Deck Model 
    if cloud_type == 'fuzzy_deck':
        # r is a 3d array that follows (N_layers, terminator plane sections, day-night sections)
        n_aerosol = np.zeros_like(r)
        P_cloud_index = find_nearest(P,P_cloud)
        # Find the radius corresponding to the cloud top pressure 
        cloud_top_height = r[P_cloud_index]
        # Height above cloud 
        h = r[P_cloud_index:] - cloud_top_height
        # Find number density below and above P_cloud
        n_aerosol[:P_cloud_index] = 1.0e250
        n_aerosol[P_cloud_index:] = (10**log_n_max) * np.exp(-h/(fractional_scale_height*H[P_cloud_index:]))

    # Slab Model 
    # If P_cloud is a float its just the slab, without a deck
    elif cloud_type == 'slab':
        # r is a 3d array that follows (N_layers, terminator plane sections, day-night sections)
        n_aerosol = np.zeros_like(r)
        P_cloud_index_top = find_nearest(P,P_cloud)
        P_cloud_index_bttm = find_nearest(P,P_cloud_bottom)

        n_aerosol = np.zeros_like(r)
        n_aerosol[P_cloud_index_bttm:P_cloud_index_top] = (n[P_cloud_index_bttm:P_cloud_index_top])*np.float_power(10,log_X_Mie)

    # Opaque Deck + Slabs Model 
    # In this model, the P_cloud has the deck pressure and the slab pressure. For the others, its a int 
    elif cloud_type == 'opaque_deck_plus_slab':
        # Deck First 
        n_aerosol = np.zeros_like(r)
        P_cloud_index = find_nearest(P,P_cloud[0])
        n_aerosol[:P_cloud_index] = 1.0e250

        # Slab Next
        P_cloud_index_top = find_nearest(P,P_cloud[1])
        P_cloud_index_bttm = find_nearest(P,P_cloud_bottom)
        n_aerosol[P_cloud_index_bttm:P_cloud_index_top] = (n[P_cloud_index_bttm:P_cloud_index_top])*np.float_power(10,log_X_Mie)

    # Opaque Deck + Uniform X Model 
    # In this model, the P_cloud has the deck pressure and the slab pressure. For the others, its a int 
    elif cloud_type == 'opaque_deck_plus_uniform_X':

        # Unifrom X First
        n_aerosol = np.zeros_like(r)
        n_aerosol = (n)*np.float_power(10,log_X_Mie)

        # Deck next
        P_cloud_index = find_nearest(P,P_cloud[0])
        n_aerosol[:P_cloud_index] = 1.0e250

    # Uniform X
    elif cloud_type == 'uniform_X':
        n_aerosol = np.zeros_like(r)
        n_aerosol = (n)*np.float_power(10,log_X_Mie)

    # At this point, the r_i_real, r_i_complex is either a float or an array (free vs file_read)

    # If its a scalar, this will work
    try:
        # Constant eta array 
        eta = complex(r_i_real,-r_i_complex)
        eta_array = np.full(len(wl_Mie),eta)
    # Else, its an array (file_read) and this will run
    except :
        eta = 0
        eta_array = r_i_real + -1j  * r_i_complex

    # Kill switch if the model was switched in the same kernel 
    # I.e. clear out the qext arrays 
    if eta != 0:
        # If the saved killswitch is empty, make it not empty
        if free_or_file == '':
            free_or_file = 'free'
        # Check to see if model has changed 
        elif free_or_file == 'file':
            all_etas = []
            all_xs = [] 
            all_Qexts = []
            all_etas = []
            all_xs = [] 
            all_Qexts = []
            all_Qscats = []
            all_Qbacks = []
            all_gs = []
            free_or_file == 'free'
        
    else:
        # If the saved killswitch is empty, make it not empty
        if free_or_file == '':
            free_or_file = 'file'
        # Check to see if model has changed 
        elif free_or_file == 'free':
            all_etas = []
            all_xs = [] 
            all_Qexts = []
            all_Qscats = []
            all_Qbacks = []
            all_gs = []
            free_or_file == 'file'

    #########################
    # Caculate the effective cross section of the particles (as a function of wavelength)
    # As well as scattering cross sections, back-scattering cross section, single scattering albedo, and asymmetry parameter
    #########################

    # Eventually we will be numerically integrating over z, where z = ln(r) - ln(r_m) / r_m_std_dev^2
    # r is the particle size, given by a log-normal particle size distribution P(r)
    # PLATON integrates from z = -5 to 5 with more density near z = 0  (r = r_m)
    # Following code creates half of the logspace from 0.1 to z_max, and then flips it and appends them together

    z = -np.logspace(np.log10(0.1), np.log10(z_max), int(num_integral_points/2)) 
    z = np.append(z[::-1], -z)

    # For the effective cross section integral we need three components 
    # 1) Geometric cross section
    # 2) Probability distribution of particle size 
    # 3) Qext, which is given by the LX-MIE algorithm

    probs = np.exp(-z**2/2) * (1/np.sqrt(2*np.pi))
    radii = r_m * np.exp(z * r_m_std_dev) # This takes the place of rm * exp(sigma z)
    geometric_cross_sections = np.pi * (radii*1e-6)**2 # Needs to be in um since its geometric

    # If aerosol != 'file_read'
    if eta != 0:

        # Now to create the array that is fed into Qext (2 pi r / lambda) that isn't refractive index

        # Ok, this part is also a bit of magic via Dr. Zhang
        # What np.newaxis adds dimensionality to the numpy arrays 
        # Instead of using a for loop to loop over all radii / all lambda, you can use 
        # Matrix division by adding dimensionality to both the radii and wl arrays 
        # You then flatten it out to just get all possible values 

        # If aerosol = free, then the refractive index is not wavelength dependent 
        # We can just follow PLATON algorithm 
        dense_xs = 2*np.pi*radii[np.newaxis,:] / wl_Mie[:,np.newaxis] # here the um crosses out 
        dense_xs = dense_xs.flatten()

        # Now we make the histogram 
        # np.histogram returns both [0] counts in the array and [1] the bin edges
        # I think this is so that the flatted dense_xs is a coarser array

        x_hist = np.histogram(dense_xs, bins='auto')[1]

        # Now to feed everything and compute the efficiencies and asymmetry parameter

        # This next stage, get_and_update is a function that takes in eta and x_hist
        # It then tries to see if it can get the cross sections from the cache (see below) and if not
        # runs get_Qext (the LX_MIE algorithm) and adds it to the cache 
        # If there exists a close enough point, it just interpolates along the eta axis to get Q.

        ### From Platon 
        # Every time the value of Qext (m, x) is required, the cache is first consulted. 
        # If at least one value in the cache has the same m and an x within 5% of the requested x,
        # we perform linear interpolation on all cache values with the same m and return the interpolated value. 
        # If no cache value sat- isfies these criteria, we consider this a cache miss. 
        # Qext is then calculated for all cache misses and added to the cache.
        ###

        Qext_hist, Qscat_hist, Qback_hist, g_hist = get_and_update(eta, x_hist) 

        # This next part interpolated the Qext points that were made from the coarse x histogram 
        # And interpolates them back onto the dense x array 

        # SSA is computed directly from efficiencies 
        w_hist = Qscat_hist/Qext_hist

        # Revert from coarse Qext back to dense Qext (/ coarse back to dense for everything)
        spl = scipy.interpolate.splrep(x_hist, Qext_hist)
        Qext_intpl = scipy.interpolate.splev(dense_xs, spl)

        spl = scipy.interpolate.splrep(x_hist, Qscat_hist)
        Qscat_intpl = scipy.interpolate.splev(dense_xs, spl)

        spl = scipy.interpolate.splrep(x_hist, w_hist)
        w_intpl = scipy.interpolate.splev(dense_xs, spl)

        spl = scipy.interpolate.splrep(x_hist, Qback_hist)
        Qback_intpl = scipy.interpolate.splev(dense_xs, spl)

        spl = scipy.interpolate.splrep(x_hist, g_hist)
        g_intpl = scipy.interpolate.splev(dense_xs, spl)

        # Reshape the mega array so that the first index is wavelngth, second is radius 
        Qext_intpl = np.reshape(Qext_intpl, (len(wl_Mie), len(radii)))
        Qscat_intpl = np.reshape(Qscat_intpl, (len(wl_Mie), len(radii)))
        Qback_intpl = np.reshape(Qback_intpl, (len(wl_Mie), len(radii)))
        w_intpl = np.reshape(w_intpl, (len(wl_Mie), len(radii)))
        g_intpl = np.reshape(g_intpl, (len(wl_Mie), len(radii)))


    # aerosol = 'file_read'
    # Have to loop through each wavelength (since its not constant with wavelength)
    else: 

        Qext_intpl_array = []
        Qscat_intpl_array = []
        Qback_intpl_array = []
        w_intpl_array = []
        g_intpl_array = []

        # Loop through each wavelength 
        for m in range(len(wl_Mie)):
            
            # Take the dense xs, but keep wavelength constant this time around
            dense_xs = 2*np.pi*radii / wl_Mie[m]
            dense_xs = dense_xs.flatten()

            # Make xs more coarse
            x_hist = np.histogram(dense_xs, bins='auto')[1]

            # Pull the refractive index for the wavelength we are on 
            eta = eta_array[m]

            # Get the coarse Qext with the constant eta 
            Qext_hist, Qscat_hist, Qback_hist, g_hist = get_and_update(eta, x_hist) 

            # Revert from coarse Qext back to dense Qext 
            spl = scipy.interpolate.splrep(x_hist, Qext_hist)
            Qext_intpl = scipy.interpolate.splev(dense_xs, spl)

            # SSA 
            w_hist = Qscat_hist/Qext_hist

            # Revert from coarse Qext back to dense Qext (/ coarse back to dense for everything)
            spl = scipy.interpolate.splrep(x_hist, Qext_hist)
            Qext_intpl = scipy.interpolate.splev(dense_xs, spl)

            spl = scipy.interpolate.splrep(x_hist, Qscat_hist)
            Qscat_intpl = scipy.interpolate.splev(dense_xs, spl)

            spl = scipy.interpolate.splrep(x_hist, w_hist)
            w_intpl = scipy.interpolate.splev(dense_xs, spl)

            spl = scipy.interpolate.splrep(x_hist, Qback_hist)
            Qback_intpl = scipy.interpolate.splev(dense_xs, spl)

            spl = scipy.interpolate.splrep(x_hist, g_hist)
            g_intpl = scipy.interpolate.splev(dense_xs, spl)

            # Append it to the array that will have all the Qext
            Qext_intpl_array.append(Qext_intpl)
            Qscat_intpl_array.append(Qscat_intpl)
            Qback_intpl_array.append(Qback_intpl)
            w_intpl_array.append(w_intpl)
            g_intpl_array.append(g_intpl)

        # Reshape the mega array so that the first index is wavelngth, second is radius 
        Qext_intpl = np.reshape(Qext_intpl_array, (len(wl_Mie), len(radii)))
        Qscat_intpl = np.reshape(Qscat_intpl_array, (len(wl_Mie), len(radii)))
        Qback_intpl = np.reshape(Qback_intpl_array, (len(wl_Mie), len(radii)))
        w_intpl = np.reshape(w_intpl_array, (len(wl_Mie), len(radii)))
        g_intpl = np.reshape(g_intpl_array, (len(wl_Mie), len(radii)))


    # Effective Cross section is a trapezoidal integral
    eff_ext_cross_section = np.trapz(probs*geometric_cross_sections*Qext_intpl, z)

    # Scattering Cross section 
    eff_scat_cross_section = np.trapz(probs*geometric_cross_sections*Qscat_intpl, z)

    # Absorption Cross section
    eff_abs_cross_section = eff_ext_cross_section - eff_scat_cross_section

    # BackScatter Cross section 
    eff_back_cross_section = np.trapz(probs*geometric_cross_sections*Qback_intpl, z)

    # Effective w and g (with medians, feel free to change to trapezoidal integration)
    eff_w = np.median(w_intpl, axis=1)
    eff_g = np.median(g_intpl, axis=1)

    # Interpolate the eff_cross_section from wl_Mie back to native wl
    interp = interp1d(wl_Mie, eff_ext_cross_section)
    eff_ext = interp(wl)

    # Not used in current code
    interp = interp1d(wl_Mie, eff_abs_cross_section)
    eff_abs = interp(wl)

    # Not used in current code
    interp = interp1d(wl_Mie, eff_scat_cross_section)
    eff_scat = interp(wl)

    # Not used in current code
    interp = interp1d(wl_Mie, eff_back_cross_section)
    eff_back = interp(wl)

    # Interpolate the eff_g from wl_Mie back to native wl
    interp = interp1d(wl_Mie, eff_g)
    eff_g = interp(wl)

    # Interpolate the eff_w from wl_Mie back to native wl
    interp = interp1d(wl_Mie, eff_w)
    eff_w = interp(wl)

    # We redefine n and eff_cross_section to be more in line with Poseidon's exisiting language
    sigma_ext = eff_ext

    # To work with Numba
    n_aerosol_array = []
    n_aerosol_array.append(n_aerosol)

    sigma_ext_cld_array = []
    sigma_ext_cld_array.append(sigma_ext)

    g_cld_array = []
    g_cld_array.append(eff_g)

    w_cld_array = []
    w_cld_array.append(eff_w)


    return n_aerosol_array, sigma_ext_cld_array, g_cld_array, w_cld_array


######################################################
######################################################
#  Functions that can add new aerosols to the aerosol database
######################################################
######################################################

############################################################################################
# Main DataBase Functions
############################################################################################


def precompute_cross_sections_one_aerosol(file_name, aerosol_name):

    '''
    Calculates .npy files from a refractive index txt file (lab data)
    Takes ~ a day to generate the npy file that then can be easily added to the aerosol database  
    Please ensure that the first two rows are skippable, or that the header is commented out (#) and that the columns are 
    Wavelength (microns) | Real Index | Imaginary Index

    For better commented code on how the LX-MIE/PLATON algorithm works, see Mie_cloud_free()

    INPUTS 

    file_name (txt):
        file name of the txt file with the directory included

    aerosol_name (txt):
        name that you want the npy file saved with
    '''

    global all_etas, all_xs, all_Qexts, all_Qscats, all_Qbacks, all_gs

    # Constants for the Qext Calculation
    # Can be changed depending on your preferences
    # (here the main thing to change would be either the lognormal standard devation, r_m_std_dev)
    # (or R_Mie, the resolution at which things are computed)
    r_m_std_dev = 0.5
    z_max = 5
    num_integral_points = 100
    R_Mie = 1000

    # Saved Arrays 
    sigma_Mie_all = []
    wl_Mie = []
    ext_array = []
    scat_array = []
    abs_array = []
    back_array = []
    w_array = []
    g_array = []
    jumbo_array = []

    # Reset the saved arrays, just in case
    all_etas = []
    all_xs = []
    all_Qexts = []
    all_Qscats = []
    all_Qbacks = []
    all_gs = []

    # Create wl_Mie array which goes from 0.2 to 30 at R = 1000
    wl_min = 0.2
    wl_max = 30
    wl_Mie = np.append(wl_Mie,wl_grid_constant_R(wl_min, wl_max, R_Mie))

    # Default indices for the cross section, g, and w arrays
    # This only changes if the lab data doesn't span the entire wl range 
    idx_start = 0
    idx_end = 5011

    # Radii are computed from 1e-3 to 10 um. Can also change this if you want
    r_m_array = 10**np.linspace(-3,1,1000)

    # Load in the input file path
    input_file_path = os.environ.get("POSEIDON_input_data")

    if input_file_path == None:
        raise Exception("POSEIDON cannot locate the input folder.\n" +
                        "Please set the 'POSEIDON_input_data' variable in " +
                        "your .bashrc or .bash_profile to point to the " +
                        "POSEIDON input folder.")

    #########################
    # Load in refractive indices (as function of wavelength)
    #########################
    try :
        file_name = file_name
        print('Loading in : ', file_name)
        try:
            file_as_numpy = np.loadtxt(file_name, comments = '#').T
        except:
            file_as_numpy = np.loadtxt(file_name, skiprows = 2).T

        # If its index, wavelength, n, k we need to do something different. 
        if len(file_as_numpy) == 4:
            wavelengths = file_as_numpy[1]
            real_indices = file_as_numpy[2]
            imaginary_indices = file_as_numpy[3]
            file_as_numpy = np.array([wavelengths,real_indices,imaginary_indices])

    except :
        raise Exception('Could not load in file. Make sure directory is included in the input')


    wavelengths = file_as_numpy[0]

    # Truncating wl grid if necessary 
    # Any values not covered will be set to 0 in the database
    if np.max(wavelengths) < 30 or np.min(wavelengths) > 0.2:

        print('Wavelength column does not span 0.2 to 30 um')

        # If less than 30 and greater than 0.2
        if np.max(wavelengths) < 30 and np.min(wavelengths) > 0.2:

            wl_min = np.min(wavelengths)
            wl_max = np.max(wavelengths)

            idx_start = find_nearest(wl_Mie,wl_min) + 1
            idx_end = find_nearest(wl_Mie, wl_max)

            # Find nearest pulls the closest value below the given value, so we go up one index
            wl_Mie = wl_Mie[idx_start:idx_end]

            print('Wavelength grid will be truncated to : ' + str(np.min(wl_Mie)) + ' to '+  str(np.max(wl_Mie)))

        # If less than 30 only
        elif np.max(wavelengths) < 30 and np.min(wavelengths) <= 0.2:

            wl_min = 0.2
            wl_max = np.max(wavelengths)

            idx_start = 0
            idx_end = find_nearest(wl_Mie, wl_max)

            wl_Mie = wl_Mie[:idx_end]
            
            print('Wavelength grid will be truncated to : 0.2 to ' + str(np.max(wl_Mie)))

        # If more than 0.2 only 
        elif np.max(wavelengths) >= 30 and np.min(wavelengths) > 0.2:

            wl_min = np.min(wavelengths)
            wl_max = 30

            idx_start = find_nearest(wl_Mie,wl_min) + 1
            idx_end = 5011

            # Find nearest pulls the closest value below the given value, so we go up one index
            wl_Mie = wl_Mie[idx_start:]

            print('Wavelength grid will be truncated to : ' + str(np.min(wl_Mie)) + ' to 30')

    # Loading in the refractive indices 
    interp_reals = interp1d(wavelengths, file_as_numpy[1])
    interp_complexes = interp1d(wavelengths, file_as_numpy[2])
    eta_array = interp_reals(wl_Mie) + -1j *interp_complexes(wl_Mie)

    # Counter is used to print out progress of precomputation, as well as reset caches every 250 entries
    counter = 0

    # Loop over radii in the radius array
    for r_m in r_m_array:

        #########################
        # Caculate the  cross sections, single scattering albedo, and asymmetry parameter of the particles (as a function of wavelength)
        #########################
        
        # Print the radius being computed every ten steps
        if counter % 10 == 0:
            print(r_m)

        # Every 250 steps clear out LX-MIe caches
        if counter % 250 == 0:
            all_etas = []
            all_xs = []
            all_Qexts = []
            all_Qscats = []
            all_Qbacks = []
            all_gs = []

        # LX-MIE algorithm starts here. See Mie_cloud_free() for details
        z = -np.logspace(np.log10(0.1), np.log10(z_max), int(num_integral_points/2)) 
        z = np.append(z[::-1], -z)

        probs = np.exp(-z**2/2) * (1/np.sqrt(2*np.pi))
        radii = r_m * np.exp(z * r_m_std_dev) # This takes the place of rm * exp(sigma z)
        geometric_cross_sections = np.pi * (radii*1e-6)**2 # Needs to be in um since its geometric

        Qext_intpl_array = []
        Qscat_intpl_array = []
        Qback_intpl_array = []
        w_intpl_array = []
        g_intpl_array = []

        # Loop through each wavelength 
        for m in range(len(wl_Mie)):
            
            # Take the dense xs, but keep wavelength constant this time around
            dense_xs = 2*np.pi*radii / wl_Mie[m]
            dense_xs = dense_xs.flatten()

            # Make xs more coarse
            x_hist = np.histogram(dense_xs, bins='auto')[1]

            # Pull the refractive index for the wavelength we are on 
            eta = eta_array[m]

            # Get the coarse Qext with the constant eta 
            Qext_hist, Qscat_hist, Qback_hist, g_hist = get_and_update(eta, x_hist) 

            # SSA and weighted g 
            w_hist = Qscat_hist/Qext_hist
            #g_hist = g_hist/Qscat_hist

            # Revert from coarse Qext back to dense Qext (/ coarse back to dense for everything)
            spl = scipy.interpolate.splrep(x_hist, Qext_hist)
            Qext_intpl = scipy.interpolate.splev(dense_xs, spl)

            spl = scipy.interpolate.splrep(x_hist, Qscat_hist)
            Qscat_intpl = scipy.interpolate.splev(dense_xs, spl)

            spl = scipy.interpolate.splrep(x_hist, w_hist)
            w_intpl = scipy.interpolate.splev(dense_xs, spl)

            spl = scipy.interpolate.splrep(x_hist, Qback_hist)
            Qback_intpl = scipy.interpolate.splev(dense_xs, spl)

            spl = scipy.interpolate.splrep(x_hist, g_hist)
            g_intpl = scipy.interpolate.splev(dense_xs, spl)

            # Append it to the array that will have all the Qext
            Qext_intpl_array.append(Qext_intpl)
            Qscat_intpl_array.append(Qscat_intpl)
            Qback_intpl_array.append(Qback_intpl)
            w_intpl_array.append(w_intpl)
            g_intpl_array.append(g_intpl)

        # Reshape the mega array so that the first index is wavelngth, second is radius 
        Qext_intpl = np.reshape(Qext_intpl_array, (len(wl_Mie), len(radii)))
        Qscat_intpl = np.reshape(Qscat_intpl_array, (len(wl_Mie), len(radii)))
        Qback_intpl = np.reshape(Qback_intpl_array, (len(wl_Mie), len(radii)))
        w_intpl = np.reshape(w_intpl_array, (len(wl_Mie), len(radii)))
        g_intpl = np.reshape(g_intpl_array, (len(wl_Mie), len(radii)))

        # Empty arrays to store the following values into 
        eff_ext_cross_section = np.full(5011, 1e-250)
        eff_scat_cross_section = np.full(5011, 1e-250)
        eff_abs_cross_section = np.full(5011, 1e-250)
        eff_back_cross_section = np.full(5011, 1e-250)
        eff_w = np.full(5011, 1e-250)
        eff_g = np.full(5011, 1e-250)

        # Effective Cross section is a trapezoidal integral
        eff_ext_cross_section[idx_start:idx_end] = np.trapz(probs*geometric_cross_sections*Qext_intpl, z)

        # Scattering Cross section 
        eff_scat_cross_section[idx_start:idx_end] = np.trapz(probs*geometric_cross_sections*Qscat_intpl, z)

        # Absorption Cross section
        eff_abs_cross_section[idx_start:idx_end] = eff_ext_cross_section[idx_start:idx_end] - eff_scat_cross_section[idx_start:idx_end]

        # BackScatter Cross section 
        eff_back_cross_section[idx_start:idx_end] = np.trapz(probs*geometric_cross_sections*Qback_intpl, z)

        # Effective w and g
        # Can change this to a trapezoidal or a mean if you want
        eff_w[idx_start:idx_end] = np.median(w_intpl, axis=1)
        eff_g[idx_start:idx_end] = np.median(g_intpl, axis=1)

        # Append everything to arrays to save
        ext_array.append(eff_ext_cross_section)
        scat_array.append(eff_scat_cross_section)
        abs_array.append(eff_abs_cross_section)
        back_array.append(eff_back_cross_section)
        w_array.append(eff_w)
        g_array.append(eff_g)

        counter += 1

    # Save each radiative property as a seperate numpy array for future 
    title = input_file_path + 'opacity/refractive_indices/eff_ext_Mie_' + aerosol_name
    np.save(title,ext_array,allow_pickle = True)

    title = input_file_path + 'opacity/refractive_indices/eff_scat_Mie_' + aerosol_name
    np.save(title,scat_array,allow_pickle = True)

    title = input_file_path + 'opacity/refractive_indices/eff_abs_Mie_' + aerosol_name
    np.save(title,abs_array,allow_pickle = True)

    title = input_file_path + 'opacity/refractive_indices/eff_back_Mie_' + aerosol_name
    np.save(title,back_array,allow_pickle = True)

    title = input_file_path + 'opacity/refractive_indices/eff_w_Mie_' + aerosol_name
    np.save(title,w_array,allow_pickle = True)

    title = input_file_path + 'opacity/refractive_indices/eff_g_Mie_' + aerosol_name
    np.save(title,g_array,allow_pickle = True)

    # Save all of them together as the jumpbo array
    title = input_file_path + 'opacity/refractive_indices/jumbo_Mie_' + aerosol_name
    jumbo_array.append([ext_array,scat_array,abs_array,back_array,w_array,g_array])
    np.save(title,jumbo_array,allow_pickle = True)

    # Reset the cache arrays
    all_etas = []
    all_xs = []
    all_Qexts = []
    all_Qscats = []
    all_Qbacks = []
    all_gs = []
    print('Remember to update aerosol_supported_species in supported_opac.py!')


def precompute_cross_sections_one_aerosol_custom(file_name, aerosol_name,
                                                 r_m_std_dev = 0.5,
                                                 log_r_m_min = -3,
                                                 log_r_m_max = 1,
                                                 g_w_calc = 'median'):

    '''
    Calculates .npy files from a refractive index txt file (lab data)
    Takes ~ a day to generate the npy file that then can be easily added to the aerosol database  
    Please ensure that the first two rows are skippable, or that the header is commented out (#) and that the columns are 
    Wavelength (microns) | Real Index | Imaginary Index
    Same as precompute_cross_sections_one_aerosol but allows for customization

    For better commented code on how the LX-MIE/PLATON algorithm works, see Mie_cloud_free()

    INPUTS 

        file_name (txt):
            file name of the txt file with the directory included

        aerosol_name (txt):
            name that you want the npy file saved with

        r_m_std_dev (float, optional):
            standard deviations of the lognormal distributions

        log_r_m_min (float, optional):
            mininum radii to be computed

        log_r_m_max (float, optional):
            maximum radii to be computed
        
        g_w_calc (string, optional):
            how g and w are averaged. Options are 'median', 'mean', 'trap'
    '''

    global all_etas, all_xs, all_Qexts, all_Qscats, all_Qbacks, all_gs

    if g_w_calc != 'median' and g_w_calc!= 'mean' and g_w_calc != 'trap':
        raise Exception('Supported g and w calculations is median (default), mean, or trap (trapezoidal integration)')

    # Constants for the Qext Calculation
    z_max = 5
    num_integral_points = 100
    R_Mie = 1000

    # Saved Arrays 
    sigma_Mie_all = []
    wl_Mie = []
    ext_array = []
    scat_array = []
    abs_array = []
    back_array = []
    w_array = []
    g_array = []
    jumbo_array = []

    # Reset the saved arrays, just in case
    all_etas = []
    all_xs = []
    all_Qexts = []
    all_Qscats = []
    all_Qbacks = []
    all_gs = []

    # Create wl_Mie array which goes from 0.2 to 30 at R = 1000
    wl_min = 0.2
    wl_max = 30
    wl_Mie = np.append(wl_Mie,wl_grid_constant_R(wl_min, wl_max, R_Mie))

    # Default indices for the cross section, g, and w arrays
    # This only changes if the lab data doesn't span the entire wl range 
    idx_start = 0
    idx_end = 5011

    # Radii 
    r_m_array = 10**np.linspace(log_r_m_min,log_r_m_max,1000)

    # Load in the input file path
    input_file_path = os.environ.get("POSEIDON_input_data")

    if input_file_path == None:
        raise Exception("POSEIDON cannot locate the input folder.\n" +
                        "Please set the 'POSEIDON_input_data' variable in " +
                        "your .bashrc or .bash_profile to point to the " +
                        "POSEIDON input folder.")

    #########################
    # Load in refractive indices (as function of wavelength)
    #########################
    try :
        file_name = file_name
        print('Loading in : ', file_name)
        try:
            file_as_numpy = np.loadtxt(file_name, comments = '#').T
        except:
            file_as_numpy = np.loadtxt(file_name, skiprows = 2).T

        # If its index, wavelength, n, k we need to do something different. 
        if len(file_as_numpy) == 4:
            wavelengths = file_as_numpy[1]
            real_indices = file_as_numpy[2]
            imaginary_indices = file_as_numpy[3]
            file_as_numpy = np.array([wavelengths,real_indices,imaginary_indices])

    except :
        raise Exception('Could not load in file. Make sure directory is included in the input')


    wavelengths = file_as_numpy[0]

    # Truncating wl grid if necessary 
    # Any values not covered will be set to 0 in the database
    if np.max(wavelengths) < 30 or np.min(wavelengths) > 0.2:

        print('Wavelength column does not span 0.2 to 30 um')

        # If less than 30 and greater than 0.2
        if np.max(wavelengths) < 30 and np.min(wavelengths) > 0.2:

            wl_min = np.min(wavelengths)
            wl_max = np.max(wavelengths)

            idx_start = find_nearest(wl_Mie,wl_min) + 1
            idx_end = find_nearest(wl_Mie, wl_max)

            # Find nearest pulls the closest value below the given value, so we go up one index
            wl_Mie = wl_Mie[idx_start:idx_end]

            print('Wavelength grid will be truncated to : ' + str(np.min(wl_Mie)) + ' to '+  str(np.max(wl_Mie)))

        # If less than 30 only
        elif np.max(wavelengths) < 30 and np.min(wavelengths) <= 0.2:

            wl_min = 0.2
            wl_max = np.max(wavelengths)

            idx_start = 0
            idx_end = find_nearest(wl_Mie, wl_max)

            wl_Mie = wl_Mie[:idx_end]
            
            print('Wavelength grid will be truncated to : 0.2 to ' + str(np.max(wl_Mie)))

        # If more than 0.2 only 
        elif np.max(wavelengths) >= 30 and np.min(wavelengths) > 0.2:

            wl_min = np.min(wavelengths)
            wl_max = 30

            idx_start = find_nearest(wl_Mie,wl_min) + 1
            idx_end = 5011

            # Find nearest pulls the closest value below the given value, so we go up one index
            wl_Mie = wl_Mie[idx_start:]

            print('Wavelength grid will be truncated to : ' + str(np.min(wl_Mie)) + ' to 30')

    # Loading in the refractive indices 
    interp_reals = interp1d(wavelengths, file_as_numpy[1])
    interp_complexes = interp1d(wavelengths, file_as_numpy[2])
    eta_array = interp_reals(wl_Mie) + -1j *interp_complexes(wl_Mie)

    # Counter is used to print out progress of precomputation, as well as reset caches every 250 entries
    counter = 0

    # Loop over radii in the radius array
    for r_m in r_m_array:

        #########################
        # Caculate the  cross sections, single scattering albedo, and asymmetry parameter of the particles (as a function of wavelength)
        #########################
        
        # Print the radius being computed every ten steps
        if counter % 10 == 0:
            print(r_m)

        # Every 250 steps clear out LX-MIe caches
        if counter % 250 == 0:
            all_etas = []
            all_xs = []
            all_Qexts = []
            all_Qscats = []
            all_Qbacks = []
            all_gs = []

        # LX-MIE algorithm starts here. See Mie_cloud_free() for details
        z = -np.logspace(np.log10(0.1), np.log10(z_max), int(num_integral_points/2)) 
        z = np.append(z[::-1], -z)

        probs = np.exp(-z**2/2) * (1/np.sqrt(2*np.pi))
        radii = r_m * np.exp(z * r_m_std_dev) # This takes the place of rm * exp(sigma z)
        geometric_cross_sections = np.pi * (radii*1e-6)**2 # Needs to be in um since its geometric

        Qext_intpl_array = []
        Qscat_intpl_array = []
        Qback_intpl_array = []
        w_intpl_array = []
        g_intpl_array = []

        # Loop through each wavelength 
        for m in range(len(wl_Mie)):
            
            # Take the dense xs, but keep wavelength constant this time around
            dense_xs = 2*np.pi*radii / wl_Mie[m]
            dense_xs = dense_xs.flatten()

            # Make xs more coarse
            x_hist = np.histogram(dense_xs, bins='auto')[1]

            # Pull the refractive index for the wavelength we are on 
            eta = eta_array[m]

            # Get the coarse Qext with the constant eta 
            Qext_hist, Qscat_hist, Qback_hist, g_hist = get_and_update(eta, x_hist) 

            # SSA and weighted g 
            w_hist = Qscat_hist/Qext_hist
            #g_hist = g_hist/Qscat_hist

            # Revert from coarse Qext back to dense Qext (/ coarse back to dense for everything)
            spl = scipy.interpolate.splrep(x_hist, Qext_hist)
            Qext_intpl = scipy.interpolate.splev(dense_xs, spl)

            spl = scipy.interpolate.splrep(x_hist, Qscat_hist)
            Qscat_intpl = scipy.interpolate.splev(dense_xs, spl)

            spl = scipy.interpolate.splrep(x_hist, w_hist)
            w_intpl = scipy.interpolate.splev(dense_xs, spl)

            spl = scipy.interpolate.splrep(x_hist, Qback_hist)
            Qback_intpl = scipy.interpolate.splev(dense_xs, spl)

            spl = scipy.interpolate.splrep(x_hist, g_hist)
            g_intpl = scipy.interpolate.splev(dense_xs, spl)

            # Append it to the array that will have all the Qext
            Qext_intpl_array.append(Qext_intpl)
            Qscat_intpl_array.append(Qscat_intpl)
            Qback_intpl_array.append(Qback_intpl)
            w_intpl_array.append(w_intpl)
            g_intpl_array.append(g_intpl)

        # Reshape the mega array so that the first index is wavelngth, second is radius 
        Qext_intpl = np.reshape(Qext_intpl_array, (len(wl_Mie), len(radii)))
        Qscat_intpl = np.reshape(Qscat_intpl_array, (len(wl_Mie), len(radii)))
        Qback_intpl = np.reshape(Qback_intpl_array, (len(wl_Mie), len(radii)))
        w_intpl = np.reshape(w_intpl_array, (len(wl_Mie), len(radii)))
        g_intpl = np.reshape(g_intpl_array, (len(wl_Mie), len(radii)))

        # Empty arrays to store the following values into 
        eff_ext_cross_section = np.full(5011, 1e-250)
        eff_scat_cross_section = np.full(5011, 1e-250)
        eff_abs_cross_section = np.full(5011, 1e-250)
        eff_back_cross_section = np.full(5011, 1e-250)
        eff_w = np.full(5011, 1e-250)
        eff_g = np.full(5011, 1e-250)

        # Effective Cross section is a trapezoidal integral
        eff_ext_cross_section[idx_start:idx_end] = np.trapz(probs*geometric_cross_sections*Qext_intpl, z)

        # Scattering Cross section 
        eff_scat_cross_section[idx_start:idx_end] = np.trapz(probs*geometric_cross_sections*Qscat_intpl, z)

        # Absorption Cross section
        eff_abs_cross_section[idx_start:idx_end] = eff_ext_cross_section[idx_start:idx_end] - eff_scat_cross_section[idx_start:idx_end]

        # BackScatter Cross section 
        eff_back_cross_section[idx_start:idx_end] = np.trapz(probs*geometric_cross_sections*Qback_intpl, z)

        # Effective w and g
        if g_w_calc == 'median':
            eff_w[idx_start:idx_end] = np.median(w_intpl, axis=1)
            eff_g[idx_start:idx_end] = np.median(g_intpl, axis=1)

        elif g_w_calc == 'mean':
            eff_w[idx_start:idx_end] = np.mean(w_intpl, axis=1)
            eff_g[idx_start:idx_end] = np.mean(g_intpl, axis=1)     
        
        elif g_w_calc == 'trap':
            eff_w[idx_start:idx_end] = np.trapz(probs*w_intpl, z)
            eff_g[idx_start:idx_end] = nnp.trapz(probs*g_intpl, z) 

        # Append everything to arrays to save
        ext_array.append(eff_ext_cross_section)
        scat_array.append(eff_scat_cross_section)
        abs_array.append(eff_abs_cross_section)
        back_array.append(eff_back_cross_section)
        w_array.append(eff_w)
        g_array.append(eff_g)

        counter += 1

    # Save each radiative property as a seperate numpy array for future 
    title = input_file_path + 'opacity/refractive_indices/eff_ext_Mie_' + aerosol_name
    np.save(title,ext_array,allow_pickle = True)

    title = input_file_path + 'opacity/refractive_indices/eff_scat_Mie_' + aerosol_name
    np.save(title,scat_array,allow_pickle = True)

    title = input_file_path + 'opacity/refractive_indices/eff_abs_Mie_' + aerosol_name
    np.save(title,abs_array,allow_pickle = True)

    title = input_file_path + 'opacity/refractive_indices/eff_back_Mie_' + aerosol_name
    np.save(title,back_array,allow_pickle = True)

    title = input_file_path + 'opacity/refractive_indices/eff_w_Mie_' + aerosol_name
    np.save(title,w_array,allow_pickle = True)

    title = input_file_path + 'opacity/refractive_indices/eff_g_Mie_' + aerosol_name
    np.save(title,g_array,allow_pickle = True)

    # Save all of them together as the jumpbo array
    title = input_file_path + 'opacity/refractive_indices/jumbo_Mie_' + aerosol_name
    jumbo_array.append([ext_array,scat_array,abs_array,back_array,w_array,g_array])
    np.save(title,jumbo_array,allow_pickle = True)

    # Reset the cache arrays
    all_etas = []
    all_xs = []
    all_Qexts = []
    all_Qscats = []
    all_Qbacks = []
    all_gs = []
    print('Remember to update aerosol_supported_species in supported_opac.py!')


def precompute_cross_sections_from_indices(wl,real_indices_array,imaginary_indices_array, r_m):

    '''
    Calculates and returns the effective cross section from an input wl grid, real and imaginary indices array 
    And the particle size in um 

    Allows the user to directly quirey the LX_MIE algorithm with their refractive index data 
    Before running the full precompute cross sections one aerosol function

    INPUTS 

    wl (np.array of float):
        Model wavelength grid (μm).

    real_indices_array (np.array of float):
        Real indices 
    
    imaginary_indices_array (np.array of float):
        Imaginary indices 

    r_m  (float) : 
        Mean particle size (in um)
    '''
        
    global all_etas, all_xs, all_Qexts, all_Qscats, all_Qbacks, all_gs

    # For detailed comments, see precompute_cross_sections_one_aerosol()

    # Constants that for the Qext Claculation
    r_m_std_dev = 0.5
    z_max = 5
    num_integral_points = 100

    # Initialize the wl 

    wavelengths = wl
    
    eta_array = real_indices_array + -1j * imaginary_indices_array


    #########################
    # Caculate the effective cross section of the particles (as a function of wavelength)
    #########################

    z = -np.logspace(np.log10(0.1), np.log10(z_max), int(num_integral_points/2)) 
    z = np.append(z[::-1], -z)

    probs = np.exp(-z**2/2) * (1/np.sqrt(2*np.pi))
    radii = r_m * np.exp(z * r_m_std_dev) # This takes the place of rm * exp(sigma z)
    geometric_cross_sections = np.pi * (radii*1e-6)**2 # Needs to be in um since its geometric

    Qext_intpl_array = []
    Qscat_intpl_array = []
    Qback_intpl_array = []
    w_intpl_array = []
    g_intpl_array = []

    # Reset the saved arrays 
    all_etas = []
    all_xs = []
    all_Qexts = []
    all_Qscats = []
    all_Qbacks = []
    all_gs = []

    # Loop through each wavelength 
    for m in range(len(wavelengths)):
        
        # Take the dense xs, but keep wavelength constant this time around
        dense_xs = 2*np.pi*radii / wavelengths[m]
        dense_xs = dense_xs.flatten()

        # Make xs more coarse
        x_hist = np.histogram(dense_xs, bins='auto')[1]

        # Pull the refractive index for the wavelength we are on 
        eta = eta_array[m]

        # Get the coarse Qext with the constant eta 
        Qext_hist, Qscat_hist, Qback_hist, g_hist = get_and_update(eta, x_hist) 

        # SSA and weighted g 
        w_hist = Qscat_hist/Qext_hist

        # Revert from coarse Qext back to dense Qext (/ coarse back to dense for everything)
        spl = scipy.interpolate.splrep(x_hist, Qext_hist)
        Qext_intpl = scipy.interpolate.splev(dense_xs, spl)

        spl = scipy.interpolate.splrep(x_hist, Qscat_hist)
        Qscat_intpl = scipy.interpolate.splev(dense_xs, spl)

        spl = scipy.interpolate.splrep(x_hist, w_hist)
        w_intpl = scipy.interpolate.splev(dense_xs, spl)

        spl = scipy.interpolate.splrep(x_hist, Qback_hist)
        Qback_intpl = scipy.interpolate.splev(dense_xs, spl)

        spl = scipy.interpolate.splrep(x_hist, g_hist)
        g_intpl = scipy.interpolate.splev(dense_xs, spl)

        # Append it to the array that will have all the Qext
        Qext_intpl_array.append(Qext_intpl)
        Qscat_intpl_array.append(Qscat_intpl)
        Qback_intpl_array.append(Qback_intpl)
        w_intpl_array.append(w_intpl)
        g_intpl_array.append(g_intpl)

    # Reshape the mega array so that the first index is wavelngth, second is radius 
    Qext_intpl = np.reshape(Qext_intpl_array, (len(wavelengths), len(radii)))
    Qscat_intpl = np.reshape(Qscat_intpl_array, (len(wavelengths), len(radii)))
    Qback_intpl = np.reshape(Qback_intpl_array, (len(wavelengths), len(radii)))
    w_intpl = np.reshape(w_intpl_array, (len(wavelengths), len(radii)))
    g_intpl = np.reshape(g_intpl_array, (len(wavelengths), len(radii)))

    # Effective Cross section is a trapezoidal integral
    eff_ext_cross_section = np.trapz(probs*geometric_cross_sections*Qext_intpl, z)

    # Scattering Cross section 
    eff_scat_cross_section = np.trapz(probs*geometric_cross_sections*Qscat_intpl, z)

    # Absorption Cross section
    eff_abs_cross_section = eff_ext_cross_section - eff_scat_cross_section

    # BackScatter Cross section 
    eff_back_cross_section = np.trapz(probs*geometric_cross_sections*Qback_intpl, z)

    # Effective w and g
    eff_w = np.median(w_intpl, axis=1)
    eff_g = np.median(g_intpl, axis=1)

    all_etas = []
    all_xs = []
    all_Qexts = []
    all_Qscats = []
    all_Qbacks = []
    all_gs = []

    return eff_ext_cross_section, eff_scat_cross_section, eff_abs_cross_section, eff_back_cross_section, eff_w, eff_g


def make_aerosol_database():

    '''
    Regenerates the aerosol_database from all npy files in input/aerosol_Mie_properties/
    This functionality allows for users to create new eff cross section arrays using 
    precompute_cross_sections_one_aerosol()
    With their own lab data and add it to the database
    '''

    # Load in where the opacity folder is 
    input_file_path = os.environ.get("POSEIDON_input_data")

    if input_file_path == None:
        raise Exception("POSEIDON cannot locate the input folder.\n" +
                        "Please set the 'POSEIDON_input_data' variable in " +
                        "your .bashrc or .bash_profile to point to the " +
                        "POSEIDON input folder.")

    # Load in the aerosol files used to generate database
    mydir = input_file_path + "opacity/aerosol_Mie_properties/"
    file_list = glob.glob(mydir + "jumbo*.npy")
    file_list.sort()

    print('---------------------')
    print('Loading in .npy files from')
    print(mydir)
    print('---------------------')

    aerosol_list = []

    # Getting a string for each aerosol in the folder 
    for file in file_list:
        file_split = file.split('/')
        file = file_split[-1]
        file = file[10:]
        file = file[:-4]
        
        aerosol_list.append(file)

    print('---------------------')
    print('Generating database from the following aerosols')
    print('---------------------')

    # Wavelength and r_m array used to generate the npy files
    R_Mie = 1000
    wavelengths = wl_grid_constant_R(0.2, 30, R_Mie)
    r_m_array = 10**np.linspace(-3,1,1000)

    # Create the dictionary for aerosols and load in all npy files
    aerosols_dict = {}
    for i in range(len(aerosol_list)):
        title = file_list[i]
        jumbo = np.load(title,allow_pickle = True)

        try:
            eff_ext = jumbo[0]
            eff_scat = jumbo[1]
            eff_abs = jumbo[2]
            eff_back = jumbo[3]
            eff_w = jumbo[4]
            eff_g = jumbo[5]
        except:
            eff_ext = jumbo[0][0]
            eff_scat = jumbo[0][1]
            eff_abs = jumbo[0][2]
            eff_back = jumbo[0][3]
            eff_w = jumbo[0][4]
            eff_g = jumbo[0][5]

        aerosols_dict[aerosol_list[i] + '_ext'] = eff_ext 
        aerosols_dict[aerosol_list[i] + '_abs'] = eff_abs
        aerosols_dict[aerosol_list[i] + '_scat'] = eff_scat
        aerosols_dict[aerosol_list[i] + '_back'] = eff_back 
        aerosols_dict[aerosol_list[i] + '_g'] = eff_g 
        aerosols_dict[aerosol_list[i] + '_w'] = eff_w 

    # Initialize and generate new data_base 
    database = h5py.File(input_file_path + 'opacity/aerosol_database_emission.hdf5', 'w')

    h = database.create_group('Info')
    h1 = h.create_dataset('Wavelength grid', data=wavelengths, compression='gzip', dtype='float64', shuffle=True)
    h2 = h.create_dataset('Particle Size grid', data=r_m_array, compression='gzip', dtype='float64', shuffle=True)

    h1.attrs["Variable"] = "wl"
    h2.attrs["Variable"] = "r_m"

    h1.attrs["Units"] = "um"
    h2.attrs["Units"] = "um"

    for i in range(len(aerosol_list)):

        # Print the name to show to user which one is being added 
        print(aerosol_list[i])

        g = database.create_group(aerosol_list[i])
        g1 = g.create_dataset('eff_ext', data=aerosols_dict[aerosol_list[i] + '_ext'], compression='gzip', dtype='float32', shuffle=True)
        g1.attrs["Varaible"] = "Effective Extinction Cross Section"
        g1.attrs["Units"] = "um^2"

        g2 = g.create_dataset('eff_abs', data=aerosols_dict[aerosol_list[i] + '_abs'], compression='gzip', dtype='float32', shuffle=True)
        g2.attrs["Varaible"] = "Effective Absorption Cross Section"
        g2.attrs["Units"] = "um^2"

        g3 = g.create_dataset('eff_scat', data=aerosols_dict[aerosol_list[i] + '_scat'], compression='gzip', dtype='float32', shuffle=True)
        g3.attrs["Varaible"] = "Effective Scattering Cross Section"
        g3.attrs["Units"] = "um^2"

        g4 = g.create_dataset('eff_back', data=aerosols_dict[aerosol_list[i] + '_back'], compression='gzip', dtype='float32', shuffle=True)
        g4.attrs["Varaible"] = "Effective Back Scattering Cross Section"
        g4.attrs["Units"] = "um^2"

        g5 = g.create_dataset('eff_g', data=aerosols_dict[aerosol_list[i] + '_g'], compression='gzip', dtype='float32', shuffle=True)
        g5.attrs["Varaible"] = "Effective Asymmetry Parameter"
        g5.attrs["Units"] = ""

        g6 = g.create_dataset('eff_w', data=aerosols_dict[aerosol_list[i] + '_w'], compression='gzip', dtype='float32', shuffle=True)
        g6.attrs["Varaible"] = "Effective Single Scattering Albedo"
        g6.attrs["Units"] = ""

    print('---------------------')
    print('Saving new aerosol database as')
    print(input_file_path + 'opacity/aerosol_database_emission.hdf5')
    print('---------------------')

    database.close()<|MERGE_RESOLUTION|>--- conflicted
+++ resolved
@@ -625,6 +625,40 @@
             plt.vlines(x = log_X, ymin = log_P[P_cloud_index_bttm], ymax = log_P[P_cloud_index_top], color = colours[q], linewidth=5.0)
             ax.axvline(x = log_X, color = colours[q], linewidth=1.0, linestyle = '--')
             ax.axhspan(log_P[P_cloud_index_top], log_P[P_cloud_index_bttm], alpha=0.5, color= colours[q], label = label)
+    
+    # @char: adding one_slab plotting
+    elif (cloud_type == 'one_slab'):
+
+        # only one slab location in model
+        # pineapple
+        print('P_cloud = ', P_cloud)
+        P_cloud_index_top = find_nearest(P,P_cloud)
+        P_cloud_index_bttm = find_nearest(P,P_cloud_bottom)
+
+        # catch case where user specificed colours have not accounted for the cloud extent
+        if len(colour_list) == len(aerosol_species):
+            # plot cloud pressure extent
+            ax.axhspan(log_P[P_cloud_index_top], log_P[P_cloud_index_bttm], alpha=0.5, color = 'silver', label = 'Cloud Pressure Extent')
+        else: 
+            # plot cloud pressure extent
+            ax.axhspan(log_P[P_cloud_index_top], log_P[P_cloud_index_bttm], alpha=0.5, color = colours[-1], label = 'Cloud Pressure Extent')
+
+        # loop through aerosols
+        for q in range(len(aerosol_species)):
+
+            # r is a 3d array that follows (N_layers, terminator plane sections, day-night sections)
+            n_aerosol = np.empty_like(r)
+
+            log_X = log_X_Mie[q]
+
+            if aerosol_species[0] == 'free':
+                label = free_string
+            else:
+                label = aerosol_species[q]
+        
+            # plot species mixing ratios
+            plt.vlines(x = log_X, ymin = log_P[P_cloud_index_bttm], ymax = log_P[P_cloud_index_top], color = colours[q], linewidth=5.0)
+            ax.axvline(x = log_X, color = colours[q], linewidth=1.0, linestyle = '--', label = label)
 
     # Combined Models 
     elif (cloud_type == 'fuzzy_deck_plus_slab'):
@@ -1169,46 +1203,7 @@
 
         -------- Semi- Optional Arguments -------
 
-<<<<<<< HEAD
-    # @char: adding one_slab plotting
-    elif (cloud_type == 'one_slab'):
-
-        # only one slab location in model
-        # pineapple
-        print('P_cloud = ', P_cloud)
-        P_cloud_index_top = find_nearest(P,P_cloud)
-        P_cloud_index_bttm = find_nearest(P,P_cloud_bottom)
-
-        # catch case where user specificed colours have not accounted for the cloud extent
-        if len(colour_list) == len(aerosol_species):
-            # plot cloud pressure extent
-            ax.axhspan(log_P[P_cloud_index_top], log_P[P_cloud_index_bttm], alpha=0.5, color = 'silver', label = 'Cloud Pressure Extent')
-        else: 
-            # plot cloud pressure extent
-            ax.axhspan(log_P[P_cloud_index_top], log_P[P_cloud_index_bttm], alpha=0.5, color = colours[-1], label = 'Cloud Pressure Extent')
-
-        # loop through aerosols
-        for q in range(len(aerosol_species)):
-
-            # r is a 3d array that follows (N_layers, terminator plane sections, day-night sections)
-            n_aerosol = np.empty_like(r)
-
-            log_X = log_X_Mie[q]
-
-            if aerosol_species[0] == 'free':
-                label = free_string
-            else:
-                label = aerosol_species[q]
-        
-            # plot species mixing ratios
-            plt.vlines(x = log_X, ymin = log_P[P_cloud_index_bttm], ymax = log_P[P_cloud_index_top], color = colours[q], linewidth=5.0)
-            ax.axvline(x = log_X, color = colours[q], linewidth=1.0, linestyle = '--', label = label)
-
-    # Combined Models 
-    elif (cloud_type == 'fuzzy_deck_plus_slab'):
-=======
         Fuzzy Deck Arguments
->>>>>>> 60443419
 
         P_cloud (float) : 
             Cloud Top Pressure (everything below P_cloud is opaque). 
@@ -1840,207 +1835,6 @@
             fractional scale height of aerosol 
 
         Uniform X Arguments
-<<<<<<< HEAD
-
-        log_X_Mie (array of float) : 
-            Mixing ratio for a mie aerosol (either specified or free, only for uniform haze models)
-
-        Slab Arguments 
-
-        P_cloud (float) : 
-            Cloud Top Pressure (everything between P_cloud and P_cloud_bottom is uniform X). 
-
-        P_cloud_bottom (array of float) : 
-            Pressure of the bottom of the slab 
-
-        -------- Optional Arguments -------
-
-        r_m_std_dev (float) :
-            Geometric standard deviation for particle size 
-
-        z_max (float) : 
-            Maximum z that you want the effective cross section integral carried out over
-            z = [ln(r) - ln(r_m)] / [r_m_std_dev^2], where r is the particle size 
-            Integral carried out from -z to z with more density around 0 (size ~ mean size)
-
-        num_integral_points (int) : 
-            Number of points in the z array 
-
-        R_Mie (int) : 
-            Optional wavelength resolution used to calculate ETA 
-
-    
-    Returns: n_aerosol, sigma_Mie
-          
-    '''
-
-    #########################
-    # Initialize number density array
-    #########################
-
-    n_aerosol_array = []
-
-    #########################
-    # Loop through each aerosol
-    #########################
-
-    for q in range(len(r_m)):
-    
-        #########################
-        # Calculate the number density above the cloud top, in the slab, or applies a uniform haze
-        #########################
-        
-        # Fuzzy Deck Model 
-        if (cloud_type == 'fuzzy_deck'):
-            # r is a 3d array that follows (N_layers, terminator plane sections, day-night sections)
-            n_aerosol = np.zeros_like(r)
-            P_cloud_index = find_nearest(P,P_cloud)
-            # Find the radius corresponding to the cloud top pressure 
-            cloud_top_height = r[P_cloud_index]
-            # Height above cloud 
-            h = r[P_cloud_index:] - cloud_top_height
-            # Find number density below and above P_cloud
-            n_aerosol[:P_cloud_index] = 1.0e250
-            n_aerosol[P_cloud_index:] = (10**log_n_max[q]) * np.exp(-h/(fractional_scale_height[q]*H[P_cloud_index:]))
-            n_aerosol_array.append(n_aerosol)
-
-        # Slab Model 
-        elif (cloud_type == 'slab'):
-            # r is a 3d array that follows (N_layers, terminator plane sections, day-night sections)
-            n_aerosol = np.zeros_like(r)
-            P_cloud_index_top = find_nearest(P,P_cloud[q])
-            P_cloud_index_bttm = find_nearest(P,P_cloud_bottom[q])
-
-            n_aerosol[P_cloud_index_bttm:P_cloud_index_top] = (n[P_cloud_index_bttm:P_cloud_index_top])*np.float_power(10,log_X_Mie[q])
-            n_aerosol_array.append(n_aerosol)
-
-        elif (cloud_type == 'one_slab'):
-            # r is a 3d array that follows (N_layers, terminator plane sections, day-night sections)
-            n_aerosol = np.zeros_like(r)
-            P_cloud_index_top = find_nearest(P,P_cloud)
-            P_cloud_index_bttm = find_nearest(P,P_cloud_bottom)
-
-            n_aerosol[P_cloud_index_bttm:P_cloud_index_top] = (n[P_cloud_index_bttm:P_cloud_index_top])*np.float_power(10,log_X_Mie[q])
-            n_aerosol_array.append(n_aerosol)
-
-        # Combined Models 
-        elif (cloud_type == 'fuzzy_deck_plus_slab'):
-            # The first index will be the fuzzy deck 
-            if q == 0:
-                n_aerosol = np.zeros_like(r)
-                P_cloud_index = find_nearest(P,P_cloud[q])
-                cloud_top_height = r[P_cloud_index]
-                h = r[P_cloud_index:] - cloud_top_height
-                n_aerosol[:P_cloud_index] = 1.0e250
-                n_aerosol[P_cloud_index:] = (10**log_n_max[q]) * np.exp(-h/(fractional_scale_height[q]*H[P_cloud_index:]))
-                n_aerosol_array.append(n_aerosol)
-
-            else:
-                # Others will be slabs 
-                n_aerosol = np.zeros_like(r)
-                P_cloud_index_top = find_nearest(P,P_cloud[q])
-                P_cloud_index_bttm = find_nearest(P,P_cloud_bottom[q-1]) #Because this is one shorter than the P_cloud array, decks don't have P_bottom
-                n_aerosol[P_cloud_index_bttm:P_cloud_index_top] = (n[P_cloud_index_bttm:P_cloud_index_top])*np.float_power(10,log_X_Mie[q-1]) # same reason
-                n_aerosol_array.append(n_aerosol)
-
-        # For the opaque deck, the opaque deck will be added to the aerosol array even though its not really an aerosol species 
-        elif (cloud_type == 'opaque_deck_plus_slab'):
-            
-            if q == 0:
-                n_aerosol = np.zeros_like(r)
-                P_cloud_index = find_nearest(P,P_cloud[0]) # The deck top pressure is the first element in the P_cloud
-                n_aerosol[:P_cloud_index] = 1.0e250
-                n_aerosol_array.append(n_aerosol)
-                
-            n_aerosol = np.zeros_like(r)
-            P_cloud_index_top = find_nearest(P,P_cloud[q+1]) # The slab top pressure are next after the deck 
-            P_cloud_index_bttm = find_nearest(P,P_cloud_bottom[q]) # Doesn't change
-            n_aerosol[P_cloud_index_bttm:P_cloud_index_top] = (n[P_cloud_index_bttm:P_cloud_index_top])*np.float_power(10,log_X_Mie[q])
-            n_aerosol_array.append(n_aerosol)
-
-        # For opaque deck + uniform x, we add opaque deck as the first element 
-        elif (cloud_type == 'opaque_deck_plus_uniform_X'):
-
-            if q == 0:
-                n_aerosol = np.zeros_like(r)
-                P_cloud_index = find_nearest(P,P_cloud[0]) # The deck top pressure is the first element in the P_cloud
-                n_aerosol[:P_cloud_index] = 1.0e250
-                n_aerosol_array.append(n_aerosol)
-                
-            n_aerosol = np.zeros_like(r)
-            n_aerosol = (n)*np.float_power(10,log_X_Mie[q])
-            n_aerosol_array.append(n_aerosol)
-
-        # Uniform X Model 
-        else:
-            n_aerosol = np.zeros_like(r)
-            n_aerosol = (n)*np.float_power(10,log_X_Mie[q])
-            n_aerosol_array.append(n_aerosol)
-
-    #########################
-    # Load in effective cross section (as function of wavelength)
-    #########################
-
-    # If the aerosol grid wasn't read in already 
-    if (aerosol_grid == None):
-        aerosol_grid = load_aerosol_grid(aerosol_species, grid = 'aerosol', 
-                        comm = MPI.COMM_WORLD, rank = 0)
-
-    sigma_Mie_interp_dict = interpolate_sigma_Mie_grid(aerosol_grid, wl, r_m, 
-                               aerosol_species, return_dict = True)
-    
-    # To work with Numba
-    sigma_ext_cld_array = []
-    g_cld_array = []
-    w_cld_array = []
-
-    for aerosol in aerosol_species:
-
-        sigma_ext = sigma_Mie_interp_dict[aerosol]['eff_ext']
-        sigma_ext_cld_array.append(sigma_ext)
-
-        eff_g = sigma_Mie_interp_dict[aerosol]['eff_g']
-        g_cld_array.append(eff_g)
-
-        eff_w = sigma_Mie_interp_dict[aerosol]['eff_w']
-        w_cld_array.append(eff_w)
-
-
-    return n_aerosol_array, sigma_ext_cld_array, g_cld_array, w_cld_array
-
-
-######################################################
-######################################################
-#  Functions that don't use the aerosol database 
-######################################################
-######################################################
-
-############################################################################################
-# Empty Arrays for Qext calculations
-# RYAN : Is there a better way to do this? 
-############################################################################################
-
-# All refractive indices
-all_etas = []
-
-# Inputs to Q_ext (2 pi r / lambda )
-all_xs = []
-
-# All Q_ext values already computed 
-all_Qexts = []
-all_Qscats = []
-all_Qbacks = []
-all_gs = []
-
-# Wavelength Array for Mie Calculations, default resolution = 1000
-wl_Mie_empty = np.array([])
-
-# Free or file_read switch
-# This is just a saved variable that acts like a kill switch if the model is 
-# Switched between free and file_read in the same notebook 
-free_or_file = ''
-=======
->>>>>>> 60443419
 
         log_X_Mie (float) : 
             Mixing ratio for a mie aerosol (either specified or free, only for uniform haze models)
