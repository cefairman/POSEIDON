######################################################
######################################################
#  Functions that are used to incorporate aerosols into POSEIDON
######################################################
######################################################

import numpy as np
import scipy
from scipy.interpolate import interp1d, RegularGridInterpolator
import matplotlib.pyplot as plt
from mpi4py import MPI
import h5py
import os 
import glob

from .utility import shared_memory_array
from .supported_chemicals import aerosol_supported_species

############################################################################################
# Utility Functions
# - Most of these functions are featured in cloud_tutorial_transmission.ipynb
############################################################################################

def wl_grid_constant_R(wl_min, wl_max, R):
    '''
    Create a wavelength array with constant spectral resolution (R = wl/dwl).

    Args:
        wl_min (float):
            Minimum wavelength of grid (μm).
        wl_max (float): 
            Maximum wavelength of grid (μm).
        R (int or float):
            Spectral resolution of desired wavelength grid.
    
    Returns:
        wl (np.array of float):
            Model wavelength grid (μm).

    '''

    # Constant R -> uniform in log(wl)
    delta_log_wl = 1.0/R
    N_wl = (np.log(wl_max) - np.log(wl_min)) / delta_log_wl
    N_wl = np.around(N_wl).astype(np.int64)
    log_wl = np.linspace(np.log(wl_min), np.log(wl_max), N_wl)    

    wl = np.exp(log_wl)

    # Fix for numerical rounding error
    wl[0] = wl_min
    wl[-1] = wl_max
    
    return wl


def find_nearest(array, value):
    array = np.asarray(array)
    idx = (np.abs(array - value)).argmin()
    return idx


def plot_effective_cross_section_aerosol(aerosol, wl, r_m):

    '''
    Plots the effective extinction cross section of an aerosol in the database
    for visualization purposes

    Args:

        aerosol (string):
            Aerosol name
        wl (np.array of float):
            Model wavelength grid (μm)
        r_m  (float) : 
            Mean particle sizes (in um)

    
    Returns: 
        Outputs a plot of wl (x) vs log effective extincrion cross section (y)
          
    '''

    # Load in the aerosol database for aerosol
    input_file_path = os.environ.get("POSEIDON_input_data")

    if (input_file_path == None):
        raise Exception("POSEIDON cannot locate the input folder.\n" +
                        "Please set the 'POSEIDON_input_data' variable in " +
                        "your .bashrc or .bash_profile to point to the " +
                        "POSEIDON input folder.")

    try :
        database = h5py.File(input_file_path + 'opacity/aerosol_database.hdf5', 'r')
    except :
        raise Exception('Please put aerosol_database.hdf5 in the inputs/opacity folder')
    
    from .core import wl_grid_constant_R

    # Create an interpolate object 
    sigma_Mie_full = np.array(database[aerosol+'/sigma_Mie'])
    wavelengths = wl_grid_constant_R(0.2, 30, 1000)
    r_m_array = 10**np.linspace(-3,1,1000)
    interp = RegularGridInterpolator((r_m_array, wavelengths), sigma_Mie_full, bounds_error=False, fill_value=None)

    # Plot the interpolated effective cross sections
    sigma_Mie = interp((r_m,wl))
    label = 'r_m (um) : ' + str(r_m)
    title = aerosol + ' Effective Cross Section'
    plt.figure(figsize=(10,6))
    plt.plot(wl,sigma_Mie, label = label)
    plt.legend()
    plt.title(title)
    plt.xlabel('Wavelengths (um)')
    plt.ylabel('Effective Cross Section')
    plt.show()

    database.close()


def plot_aerosol_number_density_fuzzy_deck(atmosphere,log_P_cloud,log_n_max,fractional_scale_height):

    '''
    Plots the number density of an aerosol above a fuzzy deck

    Args:

        atmosphere (dict):
            Collection of atmospheric properties.
        
        Fuzzy Deck Arguments

        log_P_cloud (float) : 
            Cloud Top Pressure (everything below P_cloud is opaque). 
            If cloud coverage is complete, P_cloud is located at R_p

        log_n_max (array of float) : 
            Logorithm of maximum number density (at the cloud top)

        fractional_scale_height (array of float) :
            fractional scale height of aerosol 

    
    Returns: 
        Outputs a plot of pressure (y) versus number density of aerosol (x)
          
    '''

    # Load in the radial profile, scale height, and pressure
    r = atmosphere['r']
    H = atmosphere['H']
    P = atmosphere['P']

    P_cloud = 10**log_P_cloud

    # Solve for number density of aerosol following equation 11 in Mullens et al 2024

    # r is a 3d array that follows (N_layers, terminator plane sections, day-night sections)
    n_aerosol = np.empty_like(r)
    P_cloud_index = find_nearest(P,P_cloud)

    # Find the radius corresponding to the cloud top pressure 
    cloud_top_height = r[P_cloud_index]

    # Height above cloud 
    h = r[P_cloud_index:] - cloud_top_height

    # Find number density below and above P_cloud
    n_aerosol[:P_cloud_index] = 1.0e250
    n_aerosol[P_cloud_index:] = (10**log_n_max) * np.exp(-h/(fractional_scale_height*H[P_cloud_index:]))

    # Plot 
    title = ('Number Density of Aerosol above Cloud Deck\n log_P_cloud: ' + str(log_P_cloud) + 
             ' log_n_max: ' + str(log_n_max) + ' f: ' + str(fractional_scale_height))
    fig, ax = plt.subplots()
    fig.set_size_inches(10, 6)
    ax.plot(np.log10(n_aerosol.T[0][0])[P_cloud_index:],np.log10(P)[P_cloud_index:])
    ax.axhspan(log_P_cloud, np.log10(np.max(P)), alpha=0.5, color='gray', label = 'Opaque Cloud')
    ax.invert_yaxis()
    ax.set_title(title)
    ax.set_xlabel('log(Number Density)')
    ax.set_ylabel('log(P)')
    ax.legend()
    plt.show()

 
def load_refractive_indices_from_file(wl,file_name):

    '''
    Loads in the refractive indices from a text file (columns : wl n k)
    Either the first two rows are skipped, or the header is assumed to be 
    comments ('#')

    Args:
        wl (np.array of float):
            Model wavelength grid (μm).

        file_name (string):
            File name (with directory included)
    
    Returns:
        r_i_real (np.array of float)
            Array with the loaded in real indices interpolated onto wl_Mie

        r_i_complex (np.array of float)
            Array with the loaded in imaginary indices interpolated onto wl_Mie

    '''

    # Create the wl_mie array (which is set at R = 1000)
    wl_min = np.min(wl)
    wl_max = np.max(wl)
    wl_Mie = wl_grid_constant_R(wl_min, wl_max, 1000)

    #########################
    # Load in refractive indices (as function of wavelength)
    #########################
    print('Loading in : ', file_name)
    try:
        # Assume that the header is all commented out
        file_as_numpy = np.loadtxt(file_name, comments = '#').T
    except:
        # Assume that the first two rows are the header
        file_as_numpy = np.loadtxt(file_name, skiprows = 2).T

    # If its index, wavelength, n, k we need to do something different. 
    if len(file_as_numpy) == 4:
        wavelengths = file_as_numpy[1]
        real_indices = file_as_numpy[2]
        imaginary_indices = file_as_numpy[3]
        file_as_numpy = np.array([wavelengths,real_indices,imaginary_indices])

    # Read in the columns
    wavelengths = file_as_numpy[0]
    real_indices = file_as_numpy[1]
    imaginary_indices = file_as_numpy[2]

    # Interpolate them onto the wavelength grid
    interp_reals = interp1d(wavelengths, file_as_numpy[1])
    interp_complexes = interp1d(wavelengths, file_as_numpy[2])

    return interp_reals(wl_Mie), interp_complexes(wl_Mie)


def plot_refractive_indices_from_file(wl, file_name):

    '''
    Plots the refractive indices from a txt file (columns : wl n k)
    Either the first two rows are skipped, or the header is assumed to be 
    comments ('#')

    Args:
        wl (np.array of float):
            Model wavelength grid (μm).

        file_name (string):
            File name (with directory included)

    Returns: 
        Outputs a plot of wl (x) vs refractive indices (y)

    '''

    # load in the real and imaginary indices
    real_indices, imaginary_indices = load_refractive_indices_from_file(wl,file_name)

    # Create the WL_Mie array, which is always at R = 1000
    wl_min = np.min(wl)
    wl_max = np.max(wl)
    wl_Mie = wl_grid_constant_R(wl_min, wl_max, 1000)

    # This is for the title of the plot, finding the molecule name
    molecule = file_name.split('/')[1][:-4]
    molecule = molecule.split('_')[0]

    # Plot the real and imaginary indices
    fig, (ax1, ax2) = plt.subplots(1, 2)
    fig.set_size_inches(10, 6)
    suptitle = 'Refractive Indices for ' + molecule
    #suptitle = 'Refractive Indices for H$_2$O'
    fig.suptitle(suptitle)
    ax1.plot(wl_Mie, real_indices)
    ax2.plot(wl_Mie, imaginary_indices)

    ax1.set_xlabel('Wavelength ($\mu$m)')
    ax2.set_xlabel('Wavelength ($\mu$m)')
    ax1.set_ylabel('Real Indices')
    ax2.set_ylabel('Imaginary Indices')

    plt.show()


def plot_effective_cross_section_from_file(wl, r_m, file_name):

    '''
    Plots the effective cross sections from a txt file (columns : wl n k)
    Either the first two rows are skipped, or the header is assumed to be 
    comments ('#')

    This function precomputes the cross sections directly, and plots them

    Args:
        wl (np.array of float):
            Model wavelength grid (μm).

        r_m (float):
            Mean particle size (um)

        file_name (string):
            File name (with directory included)

    Returns: 
        Outputs a plot of wl (x) vs different cross sections, asymmetry parameter, and single scattering albedo (y)

    '''

    # Read in indices and make the wl_Mie grid that is at R = 1000
    r_i_real, r_i_complex = load_refractive_indices_from_file(wl,file_name)
    wl_min = np.min(wl)
    wl_max = np.max(wl)
    wl_Mie = wl_grid_constant_R(wl_min, wl_max, 1000)

    # Compute cross sections directly from LX-Mie
    eff_ext_cross_section, eff_scat_cross_section, eff_abs_cross_section, eff_back_cross_section, eff_w, eff_g = precompute_cross_sections_from_indices(wl_Mie,r_i_real,r_i_complex, r_m)

    # Plot cross sections
    plt.figure(figsize=(10,6))
    label = 'r_m ' + str(r_m) + ' (um)'
    plt.plot(wl_Mie, eff_ext_cross_section, label = label)
    title = 'Effective Extinction (Scattering + Absorption) Cross Sections ' + file_name.split('/')[1][:-4] + '\n'
    plt.title(title)
    plt.ylabel('Effective Cross Section')
    plt.xlabel('Wavelength (um)')
    plt.legend()
    plt.show()

    plt.figure(figsize=(10,6))
    label = 'r_m ' + str(r_m) + ' (um)'
    plt.plot(wl_Mie, eff_scat_cross_section, label = label)
    title = 'Effective Scattering Cross Sections ' + file_name.split('/')[1][:-4]+ '\n'
    plt.title(title)
    plt.ylabel('Effective Cross Section')
    plt.xlabel('Wavelength (um)')
    plt.legend()
    plt.show()

    plt.figure(figsize=(10,6))
    label = 'r_m ' + str(r_m) + ' (um)'
    plt.plot(wl_Mie, eff_abs_cross_section, label = label)
    title = 'Effective Absorption Cross Sections ' + file_name.split('/')[1][:-4]+ '\n'
    plt.title(title)
    plt.ylabel('Effective Cross Section')
    plt.xlabel('Wavelength (um)')
    plt.legend()
    plt.show()

    plt.figure(figsize=(10,6))
    label = 'r_m ' + str(r_m) + ' (um)'
    plt.plot(wl_Mie, eff_back_cross_section, label = label)
    title = 'Effective Back-Scattering Cross Sections ' + file_name.split('/')[1][:-4]+ '\n'
    plt.title(title)
    plt.ylabel('Effective Cross Section')
    plt.xlabel('Wavelength (um)')
    plt.legend()
    plt.show()

    plt.figure(figsize=(10,6))
    label = 'r_m ' + str(r_m) + ' (um)'
    plt.plot(wl_Mie, eff_w, label = label)
    title = 'Single Scattering Albedo ' + file_name.split('/')[1][:-4] + '\n0 (black, completely absorbing) to 1 (white, completely scattering)'+ '\n'
    plt.title(title)
    plt.ylabel('SSA')
    plt.xlabel('Wavelength (um)')
    plt.legend()
    plt.show()

    plt.figure(figsize=(10,6))
    label = 'r_m ' + str(r_m) + ' (um)'
    plt.plot(wl_Mie, eff_g, label = label)
    title = 'Asymmetry Parameter ' + file_name.split('/')[1][:-4] + '\n0 (Rayleigh limit) and +1 (total foward scattering limit) '+ '\n'
    plt.title(title)
    plt.ylabel('g')
    plt.xlabel('Wavelength (um)')
    plt.legend()
    plt.show()

    molecule = file_name.split('/')[1][:-4]
    molecule = molecule.split('_')[0]
    title = molecule + ' : Normalized $\sigma_{ext}$ , Asymmetry Parameter, and Single Scattering Albedo' + '\n $r_m$ = ' + str(round(r_m, 3)) + ' ($\mu$m)' +  '\n $\omega$ : 0 (black, completely absorbing) to 1 (white, completely scattering)'+ '\n g : 0 (Rayleigh Limit) to 1 (Total Forward Scattering) '+ '\n'
    plt.figure(figsize=(10,6))
    plt.plot(wl_Mie, eff_ext_cross_section/np.max(eff_ext_cross_section), label = '$\sigma_{ext}$ = $\sigma_{abs}$ + $\sigma_{scat}$ (Normalized)')
    plt.plot(wl_Mie, eff_w, label = 'Single Scattering Albedo ($\omega$)')
    plt.plot(wl_Mie, eff_g, label = 'Asymmetry Parameter (g)')
    plt.title(title)
    plt.xlabel('Wavelength ($\mu$m)')
    plt.legend()
    plt.show()


def plot_effective_cross_section_free(wl, r_m, r_i_real, r_i_complex):

    '''
    Plots the effective cross sections for a constant (with wavelength) refractive index

    This function precomputes the cross sections directly, and plots them

    Args:
        wl (np.array of float):
            Model wavelength grid (μm).

        r_m (float):
            Mean particle size (um)

        r_i_real (float) :
            Real refractive index (only used for constant, free refractive index)

        r_i_complex (float) :
            Complex refractive index (only used for constant, free refractive index)

    Returns: 
        Outputs a plot of wl (x) vs effective extinction cross section (y)

    '''

    # Constants for LX-MIE algorithm
    r_m_std_dev = 0.5
    z_max = 5
    num_integral_points = 100
    R_Mie = 1000

    # Create the wl_Mie array, which is at R = 1000
    wl_min = wl[0]
    wl_max = wl[-1]
    wl_Mie = wl_grid_constant_R(wl_min, wl_max, R_Mie)
    
    # Create array of x - iy
    eta = complex(r_i_real,-r_i_complex)

    z = -np.logspace(np.log10(0.1), np.log10(z_max), int(num_integral_points/2)) 
    z = np.append(z[::-1], -z)

    # For the effective cross section integral we need three components 
    # 1) Geometric cross section
    # 2) Probability distribution of particle size 
    # 3) Qext, which is given by the LX-MIE algorithm

    probs = np.exp(-z**2/2) * (1/np.sqrt(2*np.pi))
    radii = r_m * np.exp(z * r_m_std_dev) # This takes the place of rm * exp(sigma z)
    geometric_cross_sections = np.pi * (radii*1e-6)**2 # Needs to be in um since its geometric

    dense_xs = 2*np.pi*radii[np.newaxis,:] / wl_Mie[:,np.newaxis] # here the um crosses out 
    dense_xs = dense_xs.flatten()

    x_hist = np.histogram(dense_xs, bins='auto')[1]

    Qext_hist, Qscat_hist, Qback_hist, g_hist = get_and_update(eta, x_hist) 
    w_hist = Qscat_hist/Qext_hist

    spl = scipy.interpolate.splrep(x_hist, Qext_hist)
    Qext_intpl = scipy.interpolate.splev(dense_xs, spl)

    spl = scipy.interpolate.splrep(x_hist, Qscat_hist)
    Qscat_intpl = scipy.interpolate.splev(dense_xs, spl)

    spl = scipy.interpolate.splrep(x_hist, w_hist)
    w_intpl = scipy.interpolate.splev(dense_xs, spl)

    spl = scipy.interpolate.splrep(x_hist, Qback_hist)
    Qback_intpl = scipy.interpolate.splev(dense_xs, spl)

    spl = scipy.interpolate.splrep(x_hist, g_hist)
    g_intpl = scipy.interpolate.splev(dense_xs, spl)

    Qext_intpl = np.reshape(Qext_intpl, (len(wl_Mie), len(radii)))
    Qscat_intpl = np.reshape(Qscat_intpl, (len(wl_Mie), len(radii)))
    Qback_intpl = np.reshape(Qback_intpl, (len(wl_Mie), len(radii)))
    w_intpl = np.reshape(w_intpl, (len(wl_Mie), len(radii)))
    g_intpl = np.reshape(g_intpl, (len(wl_Mie), len(radii)))

    # Effective Cross section is a trapezoidal integral
    eff_ext_cross_section = np.trapz(probs*geometric_cross_sections*Qext_intpl, z)

    # Scattering Cross section 
    eff_scat_cross_section = np.trapz(probs*geometric_cross_sections*Qscat_intpl, z)

    # Interpolate the eff_cross_section from wl_Mie back to native wl
    # This can probably be made faster 
    interp = interp1d(wl_Mie, eff_ext_cross_section)
    eff_ext = interp(wl)

    # Plot the interpolated effective cross sections
    label = 'r_m (um) : ' + str(r_m)
    title = "Index = " + str(r_i_real) + " + " + str(r_i_complex) + "j Effective Cross Section"
    plt.figure(figsize=(10,6))
    plt.plot(wl,eff_ext, label = label)
    plt.legend()
    plt.xlabel('Wavelengths (um)')
    plt.ylabel('Effective Cross Section')
    plt.title(title)
    plt.show()


def plot_clouds(planet,model,atmosphere, colour_list = []):

    '''
    Plots how the aerosols look like in the forward model atmosphere. 
    Very similar to how plot_PT or plot_chem work

    This function precomputes the cross sections directly, and plots them

    Args:
        planet (dict):
            Collection of planetary properties used by POSEIDON.
        model (dict):
            A specific description of a given POSEIDON model.
        atmosphere (dict):
            Collection of atmospheric properties.
        colour_list (list, optional): 
            List of colours for each retrieved chemical profile.

    Returns: 
        Outputs a plot of mixing ratio (x) vs pressure (y)

    '''

    # Unpack model parmaeters
    aerosol_species = model['aerosol_species']
    cloud_type = model['cloud_type']

    # Global parameters
    P = atmosphere['P']
    log_P = np.log10(P)
    r = atmosphere['r']
    n = atmosphere['n']

    # Aerosol parameters
    P_cloud = atmosphere['P_cloud']
    H = atmosphere['H']
    r_m = atmosphere['r_m']
    log_n_max = atmosphere['log_n_max']
    fractional_scale_height = atmosphere['fractional_scale_height']
    aerosol_species = np.copy(atmosphere['aerosol_species'])
    log_X_Mie = atmosphere['log_X_Mie']
    P_cloud_bottom = atmosphere['P_cloud_bottom']

    # Turn everything into arrays (only matters for file read and free)
    if isinstance(P_cloud, np.ndarray) == False:
        P_cloud = np.array([P_cloud])
    if isinstance(log_n_max, np.ndarray) == False:
        log_n_max = np.array([log_n_max])
    if isinstance(fractional_scale_height, np.ndarray) == False:
        fractional_scale_height = np.array([fractional_scale_height])
    if isinstance(log_X_Mie, np.ndarray) == False:
        log_X_Mie = np.array([log_X_Mie])
    if isinstance(P_cloud_bottom, np.ndarray) == False:
        P_cloud_bottom = np.array([P_cloud_bottom])

    if aerosol_species[0] == 'free':
        r_i_real = atmosphere['r_i_real']
        r_i_complex = atmosphere['r_i_complex']
        free_string = str(r_i_real) + " + " + str(r_i_complex) + " j"

    # Initialize plot
    fig, ax = plt.subplots()
    fig.set_size_inches(10, 6)

    # Define colours for mixing ratio profiles (default or user choice)
    if (colour_list == []):   # If user did not specify a custom colour list
        colours = ['orange','royalblue', 'darkgreen', 'magenta', 'crimson', 'darkgrey', 
                   'black', 'darkorange', 'navy']
    else:
        colours = colour_list
    

    #########################
    # Calculate the number density above the cloud top or apply a uniform haze
    #########################

    # Go through all the different cloud models 
    # Fuzzy Deck Model 
    if (cloud_type == 'fuzzy_deck'):

        # r is a 3d array that follows (N_layers, terminator plane sections, day-night sections)
        n_aerosol = np.empty_like(r)
        P_cloud_index = find_nearest(P,P_cloud)
        # Find the radius corresponding to the cloud top pressure 
        cloud_top_height = r[P_cloud_index]
        # Height above cloud 
        h = r[P_cloud_index:] - cloud_top_height
        # Find number density below and above P_cloud
        n_aerosol[:P_cloud_index] = 1.0e250
        n_aerosol[P_cloud_index:] = (10**log_n_max[0]) * np.exp(-h/(fractional_scale_height[0]*H[P_cloud_index:]))
        
        # Convert to mixing ratio 
        mixing_ratio = np.log10(n_aerosol.flatten()/n.flatten())

        if aerosol_species[0] == 'free':
            label = free_string
        else:
            label = aerosol_species[0]

        print('Max mixing ratio : ', np.max(mixing_ratio[P_cloud_index:]))
        print('Min mixing ratio : ', np.min(mixing_ratio[P_cloud_index:]))
    
        ax.plot(mixing_ratio[P_cloud_index:], log_P[P_cloud_index:], label = label, color = colours[0])
        ax.axhspan(log_P[P_cloud_index], np.log10(np.max(P)), alpha=0.5, color='gray', label = 'Opaque Cloud')

    # Slab Model 
    elif (cloud_type == 'slab'):

        # Loop through the aerosols, since you can have more than one slab 
        for q in range(len(aerosol_species)):
            # r is a 3d array that follows (N_layers, terminator plane sections, day-night sections)
            n_aerosol = np.empty_like(r)
            P_cloud_index_top = find_nearest(P,P_cloud[q])
            P_cloud_index_bttm = find_nearest(P,P_cloud_bottom[q])

            log_X = log_X_Mie[q]

            if aerosol_species[0] == 'free':
                label = free_string
            else:
                label = aerosol_species[q]

            plt.vlines(x = log_X, ymin = log_P[P_cloud_index_bttm], ymax = log_P[P_cloud_index_top], color = colours[q], linewidth=5.0)
            ax.axvline(x = log_X, color = colours[q], linewidth=1.0, linestyle = '--')
            ax.axhspan(log_P[P_cloud_index_top], log_P[P_cloud_index_bttm], alpha=0.5, color= colours[q], label = label)
    
    # @char: adding one_slab plotting
    elif (cloud_type == 'one_slab'):

        # only one slab location in model
        P_cloud_index_top = find_nearest(P,P_cloud)
        P_cloud_index_bttm = find_nearest(P,P_cloud_bottom)

        # catch case where user specificed colours have not accounted for the cloud extent
        if len(colour_list) == len(aerosol_species):
            # plot cloud pressure extent
            ax.axhspan(log_P[P_cloud_index_top], log_P[P_cloud_index_bttm], alpha=0.5, color = 'silver', label = 'Slab Pressure Extent')
        else: 
            # plot cloud pressure extent
            ax.axhspan(log_P[P_cloud_index_top], log_P[P_cloud_index_bttm], alpha=0.5, color = colours[-1], label = 'Slab Pressure Extent')

        # loop through aerosols
        for q in range(len(aerosol_species)):

            # r is a 3d array that follows (N_layers, terminator plane sections, day-night sections)
            n_aerosol = np.empty_like(r)

            log_X = log_X_Mie[q]

            if aerosol_species[0] == 'free':
                label = free_string
            else:
                label = aerosol_species[q]
        
            # plot species mixing ratios
            plt.vlines(x = log_X, ymin = log_P[P_cloud_index_bttm], ymax = log_P[P_cloud_index_top], color = colours[q], linewidth=5.0)
            ax.axvline(x = log_X, color = colours[q], linewidth=1.0, linestyle = '--', label = label)

    # Combined Models 
    elif (cloud_type == 'fuzzy_deck_plus_slab'):

        for q in range(len(aerosol_species)):

            if aerosol_species[0] == 'free':
                label = free_string
            else:
                label = aerosol_species[q]

                # The first index will be the fuzzy deck 
                if q == 0:
                    # r is a 3d array that follows (N_layers, terminator plane sections, day-night sections)
                    n_aerosol = np.empty_like(r)
                    P_cloud_index = find_nearest(P,P_cloud[q])
                    # Find the radius corresponding to the cloud top pressure 
                    cloud_top_height = r[P_cloud_index]
                    # Height above cloud 
                    h = r[P_cloud_index:] - cloud_top_height
                    # Find number density below and above P_cloud
                    n_aerosol[:P_cloud_index] = 1.0e250
                    n_aerosol[P_cloud_index:] = (10**log_n_max[0]) * np.exp(-h/(fractional_scale_height[0]*H[P_cloud_index:]))
                    
                    # Convert to mixing ratio 
                    mixing_ratio = np.log10(n_aerosol.flatten()/n.flatten())

                    ax.plot(mixing_ratio[P_cloud_index:], log_P[P_cloud_index:], label = label, color = colours[0], linewidth = 5.0)
                    ax.axhspan(log_P[P_cloud_index], np.log10(np.max(P)), alpha=0.5, color='gray', label = 'Opaque Cloud')

                # Others will be slabs 
                else:
                    # r is a 3d array that follows (N_layers, terminator plane sections, day-night sections)
                    n_aerosol = np.empty_like(r)
                    P_cloud_index_top = find_nearest(P,P_cloud[q])
                    P_cloud_index_bttm = find_nearest(P,P_cloud_bottom[q-1])

                    log_X = log_X_Mie[q-1]
                    plt.vlines(x = log_X, ymin = log_P[P_cloud_index_bttm], ymax = log_P[P_cloud_index_top], color = colours[q], linewidth=5.0)
                    ax.axvline(x = log_X, color = colours[q], linewidth=1.0, linestyle = '--')
                    ax.axhspan(log_P[P_cloud_index_top], log_P[P_cloud_index_bttm], alpha=0.5, color= colours[q], label = label)


    # For the opaque deck, the opaque deck will be added to the aerosol array even though its not really an aerosol species 
    elif (cloud_type == 'opaque_deck_plus_slab'):

        try:

            if aerosol_species[0] == 'free':

                label = free_string

                # Deck First
                P_cloud_index = find_nearest(P,P_cloud[0]) # The deck top pressure is the first element in the P_cloud
                ax.axhspan(log_P[P_cloud_index], np.log10(np.max(P)), alpha=0.5, color='gray', label = 'Opaque Cloud')
                
                # Slab Second
                n_aerosol = np.empty_like(r)
                P_cloud_index_top = find_nearest(P,P_cloud[1])
                P_cloud_index_bttm = find_nearest(P,P_cloud_bottom[0])

                log_X = log_X_Mie[0]
                plt.vlines(x = log_X, ymin = log_P[P_cloud_index_bttm], ymax = log_P[P_cloud_index_top], color = colours[0], linewidth=5.0)
                ax.axvline(x = log_X, color = colours[0], linewidth=1.0, linestyle = '--')
                ax.axhspan(log_P[P_cloud_index_top], log_P[P_cloud_index_bttm], alpha=0.5, color= colours[0], label = label)
            
            else:

                for q in range(len(r_m)):

                        if q ==0:
                            P_cloud_index = find_nearest(P,P_cloud[0]) # The deck top pressure is the first element in the P_cloud
                            ax.axhspan(log_P[P_cloud_index], np.log10(np.max(P)), alpha=0.5, color='gray', label = 'Opaque Cloud')
                        
                        # r is a 3d array that follows (N_layers, terminator plane sections, day-night sections)
                        n_aerosol = np.empty_like(r)
                        P_cloud_index_top = find_nearest(P,P_cloud[q+1])
                        P_cloud_index_bttm = find_nearest(P,P_cloud_bottom[q])

                        log_X = log_X_Mie[q]
                        plt.vlines(x = log_X, ymin = log_P[P_cloud_index_bttm], ymax = log_P[P_cloud_index_top], color = colours[q], linewidth=5.0)
                        ax.axvline(x = log_X, color = colours[q], linewidth=1.0, linestyle = '--')
                        ax.axhspan(log_P[P_cloud_index_top], log_P[P_cloud_index_bttm], alpha=0.5, color= colours[q], label = aerosol_species[q])

        # If its file read or free
        except:

            # Deck First
            P_cloud_index = find_nearest(P,P_cloud[0]) # The deck top pressure is the first element in the P_cloud
            ax.axhspan(log_P[P_cloud_index], np.log10(np.max(P)), alpha=0.5, color='gray', label = 'Opaque Cloud')
            
            # Slab Second
            n_aerosol = np.empty_like(r)
            P_cloud_index_top = find_nearest(P,P_cloud[1])
            P_cloud_index_bttm = find_nearest(P,P_cloud_bottom[0])

            log_X = log_X_Mie[0]
            plt.vlines(x = log_X, ymin = log_P[P_cloud_index_bttm], ymax = log_P[P_cloud_index_top], color = colours[0], linewidth=5.0)
            ax.axvline(x = log_X, color = colours[0], linewidth=1.0, linestyle = '--')
            ax.axhspan(log_P[P_cloud_index_top], log_P[P_cloud_index_bttm], alpha=0.5, color= colours[0], label = aerosol_species[0])


    # Uniform X Model 
    else:
        for q in range(len(aerosol_species)):

            if aerosol_species[0] == 'free':
                label = free_string
            else:
                label = aerosol_species[q]

            log_X = log_X_Mie[q]
            ax.axvline(x = log_X, color = colours[q], linewidth=1.0, label = label)

    # Flip y axis and set limits and labels
    ax.invert_yaxis()
    ax.set_ylim(log_P[0], log_P[-1])  
    ax.set_xlim(-30, -1)  
    ax.set_xlabel('Mixing Ratios (log $X_i$)')
    ax.set_ylabel('Pressure (log P) (bar)')
    ax.legend()
    plt.show()


def plot_lognormal_distribution(r_m_std_dev = 0.5):

    '''
    Plots the lognormal distribution (which points are computed and integrated over)

    Args:
        r_m_std_dev (float):
            Width of the lognormal distribution

    Returns: 
        Outputs a plot particle size distributions

    '''
    import matplotlib
    from matplotlib import cm
    
    plt.style.use('classic')
    plt.rc('font', family = 'serif')
    matplotlib.rcParams['svg.fonttype'] = 'none'
    matplotlib.rcParams['figure.facecolor'] = 'white'

    rm_array = [1e-3, 1e-2, 1e-1, 1e0, 1e1]
    labels = ['1e-3 μm', '1e-2 μm', '1e-1 μm', '1 μm', '10 μm', '10 μm']

    color = cm.gnuplot2(np.linspace(0, 1,6))
    color = color[:5]

    plt.figure(figsize=(12,6))

    for n in range(len(rm_array)):

        r_m = rm_array[n]

        z_max = 5
        num_integral_points = 100
        R_Mie = 1000

        z = -np.logspace(np.log10(0.1), np.log10(z_max), int(num_integral_points/2)) 

        z = np.append(z[::-1], -z)


        # For the effective cross section integral we need three components 
        # 1) Geometric cross section
        # 2) Probability distribution of particle size 
        # 3) Qext, which is given by the LX-MIE algorithm

        # ??? Still not sure about the constant here
        probs = np.exp(-z**2/2) * (1/np.sqrt(2*np.pi))
        radii = r_m * np.exp(z * r_m_std_dev) # This takes the place of rm * exp(sigma z)
        geometric_cross_sections = np.pi * (radii*1e-6)**2 # Needs to be in um since its geometric

        plt.plot(np.log10(radii), probs, color = color[n], lw = 2, label = labels[n])
        plt.scatter(np.log10(radii), probs, color = color[n], lw = 2)

    plt.ylim(-0.02, np.max(probs)+0.1)
    title = 'Assumed Particle Size Distribution ($\sigma_r$ = ' + str(r_m_std_dev) + ')'
    plt.title(title)
    plt.ylabel('Probability')
    plt.xlabel('Log Particle Radii (μm)')
    plt.legend()
    plt.show()


def vary_one_parameter(model, planet, star, param_name, vary_list,
                       wl, opac, P, P_ref, R_p_ref, PT_params_og, log_X_params_og, cloud_params_og,
                       spectrum_type = 'transmission'):
    
    '''
    This function is utilized in tutorial noteooks to show how turning a knob on a parameter changes a resultant spectrum

    Args:
        model (dict):
            A specific description of a given POSEIDON model.
        planet (dict):
            Collection of planetary properties used by POSEIDON.
        star (dict):
            Collection of stellar properties used by POSEIDON.
        param_name (string):
            Name of the parameter to vary
        vary_list (array of float):
            Array containing values to test
        wl (np.array of float):
            Model wavelength grid (μm).
        opac (dict):
            Collection of cross sections and other opacity sources.
        P (np.array of float):
            Model pressure grid (bar).
        P_ref (float):
            Reference pressure (bar).
        R_p_ref (float):
            Planet radius corresponding to reference pressure (m).
        PT_params_og (np.array of float):
            Original parameters defining the pressure-temperature field.
        log_X_params_og (np.array of float):
            Original parameters defining the log-mixing ratio field.
        cloud_params_og (np.array of float):
            Original parameters defining atmospheric aerosols.
        spectrum_type (str):
            The type of spectrum for POSEIDON to compute
            (Options: transmission / emission / direct_emission / 
                      transmission_time_average).

    Returns: 
        Outputs a plot of resultant spectra with the param_name at the vary_list values.

    '''

    from POSEIDON.core import define_model
    from POSEIDON.core import make_atmosphere
    from POSEIDON.core import compute_spectrum
    from POSEIDON.visuals import plot_spectra
    from POSEIDON.utility import plot_collection

    # Array that holds each spectrum and their label
    spectra_array = []
    spectra_labels = []

    # Make a new model object just to vary things around
    model_name = 'Vary-One-Thing'
    bulk_species = ['H2','He']
    species_list = model['param_species']
    param_species = species_list

    if model['cloud_model'] != 'Mie':

        model = define_model(model_name,bulk_species,param_species,
                                PT_profile = model['PT_profile'], X_profile = model['X_profile'],
                                cloud_model = model['cloud_model'], cloud_type = model['cloud_type'],
                                cloud_dim = model['cloud_dim'])

    else:
        aerosol_species = model['aerosol_species']

        model = define_model(model_name,bulk_species,param_species,
                        PT_profile = model['PT_profile'], X_profile = model['X_profile'],
                        cloud_model = model['cloud_model'], cloud_type = model['cloud_type'],
                        cloud_dim = model['cloud_dim'],
                        aerosol_species = aerosol_species, 
                        scattering = model['scattering'],
                        reflection = model['reflection'])


    # Try to find the variable they want to vary 
    # And then loop over it, making a new atmosphere object and saving the resultant spectrum
    if param_name in model['PT_param_names']:

        index = np.argwhere(model['PT_param_names'] == param_name)[0][0]

        for i in range(len(vary_list)):

            PT_params = np.copy(PT_params_og)
            PT_params[index] = vary_list[i]
            
            atmosphere = make_atmosphere(planet, model, P, P_ref, R_p_ref, PT_params, log_X_params_og, cloud_params_og)

            spectrum = compute_spectrum(planet, star, model, atmosphere, opac, wl,
                                      spectrum_type = spectrum_type)
            
            spectra_array.append(spectrum)
            label = param_name + ' = ' + str(vary_list[i])
            spectra_labels.append(label)

    elif param_name in model['X_param_names']:

        index = np.argwhere(model['X_param_names'] == param_name)[0][0]

        for i in range(len(vary_list)):

            log_X_params = np.copy(log_X_params_og)
            log_X_params[index] = vary_list[i]
            
            atmosphere = make_atmosphere(planet, model, P, P_ref, R_p_ref, PT_params_og, log_X_params, cloud_params_og)

            spectrum = compute_spectrum(planet, star, model, atmosphere, opac, wl,
                                      spectrum_type = spectrum_type)
            
            spectra_array.append(spectrum)
            label = param_name + ' = ' + str(vary_list[i])
            spectra_labels.append(label)

    elif param_name in model['cloud_param_names']:

        index = np.argwhere(model['cloud_param_names'] == param_name)[0][0]

        for i in range(len(vary_list)):

            cloud_params = np.copy(cloud_params_og).astype(float)
            cloud_params[index] = float(vary_list[i])
            
            atmosphere = make_atmosphere(planet, model, P, P_ref, R_p_ref, PT_params_og, log_X_params_og, cloud_params)

            spectrum = compute_spectrum(planet, star, model, atmosphere, opac, wl,
                                      spectrum_type = spectrum_type)
            
            spectra_array.append(spectrum)
            label = param_name + ' = ' + str(vary_list[i])
            spectra_labels.append(label)

    else:
        raise(Exception(param_name, ' is not in the param list. Check model[\'param_names\']'))


    # Plot
    for s in range(len(spectra_array)):
        if s == 0:
            spectra = plot_collection(spectra_array[s], wl, collection = [])
        else:
            spectra = plot_collection(spectra_array[s], wl, collection = spectra)

    label = 'Varying ' + param_name
    fig = plot_spectra(spectra, planet, R_to_bin = 100,
                   plt_label = label,
                   spectra_labels = spectra_labels,
                   plot_full_res = False,
                   save_fig = False)

############################################################################################
# Loading Saved Array 
# - Loads in the aerosol database and interpolates it 
############################################################################################

def load_aerosol_grid(aerosol_species, grid = 'aerosol', 
                        comm = MPI.COMM_WORLD, rank = 0):
    '''
    Load a aerosol cross section grid (similar to load_chemistry_grid in chemistry.py)

    Args:
        aerosol_species (list or np.array of str):
            List of aerosol species to load mixing ratios from grid.
        grid (str):
            Name of the pre-computed aerosol cross section grid. The file should be
            located in the POSEIDON input directory (specified in your .bashrc
            file) with a name format like 'GRID_database.hdf5' 
            (e.g. 'aerosol_database.hdf5'). By default, POSEIDON ships with
            an aerosol grid computed from the LX-MIE algorith:
            (Options: aerosol).
        comm (MPI communicator):
            Communicator used to allocate shared memory on multiple cores.
        rank (MPI rank):
            Rank used to allocate shared memory on multiple cores.
    Returns:
        chemistry_grid (dict):
            Dictionary containing the chemical abundance database.
    
    '''

    # Reads in the database if more than one core is being used
    if (rank == 0):
        print("Reading in database for aerosol cross sections...")

    # Check that the selected aerosol grid is supported
    if (grid not in ['aerosol']):
        raise Exception("Error: unsupported aerosol grid")

    # Find the directory where the user downloaded the input grid
    input_file_path = os.environ.get("POSEIDON_input_data")

    if input_file_path == None:
        raise Exception("POSEIDON cannot locate the input folder.\n" +
                        "Please set the 'POSEIDON_input_data' variable in " +
                        "your .bashrc or .bash_profile to point to the " +
                        "POSEIDON input folder.")
    
    # Load in the aerosol species
    aerosol_species = np.array(aerosol_species)
    
    # Open aerosol grid HDF5 file
    database = h5py.File(input_file_path + 'opacity/'  + grid + '_database_emission.hdf5', 'r')

    # Load the dimensions of the grid
    wl_grid = np.array(database['Info/Wavelength grid'])
    r_m_grid = np.array(database['Info/Particle Size grid'])

    # Find sizes of each dimension
    wl_num, r_m_num = len(wl_grid), len(r_m_grid)

    # Store number of chemical species
    N_species = len(aerosol_species)

    # Create array to store the log mixing ratios from the grid 
<<<<<<< HEAD
    sigma_Mie_grid, win = shared_memory_array(rank, comm, (N_species, 6, r_m_num, wl_num))
=======
    sigma_Mie_grid, _ = shared_memory_array(rank, comm, (N_species, 6, r_m_num, wl_num))
>>>>>>> d256d33f
    
    # Only first core needs to load the aerosols into shared memory
    if (rank == 0):

        # Add each aerosol species to mixing ratio array
        for q, species in enumerate(aerosol_species):

            # Load grid for species q, then reshape into a 2D numpy array
            ext_array = np.array(database[species]['eff_ext'])
            ext_array = ext_array.reshape(r_m_num, wl_num)

            abs_array = np.array(database[species]['eff_abs'])
            abs_array = abs_array.reshape(r_m_num, wl_num)

            scat_array = np.array(database[species]['eff_scat'])
            scat_array = scat_array.reshape(r_m_num, wl_num)
            
            back_array = np.array(database[species]['eff_back'])
            back_array = back_array.reshape(r_m_num, wl_num)

            g_array = np.array(database[species]['eff_g'])
            g_array = g_array.reshape(r_m_num, wl_num)

            w_array = np.array(database[species]['eff_w'])
            w_array = w_array.reshape(r_m_num, wl_num)

            # Package grid for species q into combined array
            sigma_Mie_grid[q,0,:,:] = ext_array
            sigma_Mie_grid[q,1,:,:] = abs_array
            sigma_Mie_grid[q,2,:,:] = scat_array
            sigma_Mie_grid[q,3,:,:] = back_array
            sigma_Mie_grid[q,4,:,:] = g_array
            sigma_Mie_grid[q,5,:,:] = w_array

    # Close HDF5 file
    database.close()
        
    # Force secondary processors to wait for the primary to finish
    comm.Barrier()

    # Package atmosphere properties
    aerosol_grid = {'grid': grid, 'sigma_Mie_grid': sigma_Mie_grid, 'wl_grid': wl_grid, 'r_m_grid' : r_m_grid}

    return aerosol_grid


def interpolate_sigma_Mie_grid(aerosol_grid, wl, r_m_array, 
                               aerosol_species, return_dict = True):
    '''
    Interpolate a pre-computed grid of aerosol cross sections
    onto a model wl range, and mean particle size.

    Args:
        aerosol_grid (dict):
            Dictionary containing the aerosol cross section database.
        wl (np.array of float):
            Model wavelength grid (μm).
        r_m_array   (float) : 
            Mean particle size (in um) (for each aerosol_species)
        chemical_species (str or np.array of str):
            List of chemical species to interpolate mixing ratios for.
        return_dict (bool):
            If False, return an array of shape (len(species), len(P_array)).
            If True, will return a dictionary 
    Returns:
        sigma_Mie_interp_dict (dict) ---> if return_dict = True:
            A dictionary of effective cross sections with keys being the same names as 
            specified in aerosol_species.
        sigma_Mie_interp_array (np.array of float) ---> if return_dict=False:
            An array containing the effective cross sections for the species specified
            in aerosol_species.
    
    '''

    # Unpack aerosol grid properties
    grid = aerosol_grid['grid']
    sigma_Mie_grid = aerosol_grid['sigma_Mie_grid']
    r_m_grid = aerosol_grid['r_m_grid']
    wl_grid = aerosol_grid['wl_grid']
    aerosol_species = np.array(aerosol_species)
    
    # Store lengths of r_m and wl arrays
    len_r_m, len_wl = np.array(r_m_array).size, np.array(wl).size
    max_len = max(len_r_m, len_wl)

    np.seterr(divide = 'ignore')

    # Check that the chemical species we want to interpolate are supported
    if (grid == 'aerosol'):
        supported_species = aerosol_supported_species
    else:
        raise Exception("Error: unsupported aerosol grid")
    if isinstance(aerosol_species, str):
        if aerosol_species not in supported_species: 
            raise Exception(aerosol_species + " is not supported by the aerosol grid. Check supported_opac.py")

    # Check that the desired wl and r_m
    def not_valid(params, grid):
        return (np.max(params) < grid[0]) or (np.min(params) > grid[-1])

    if not_valid(wl, wl_grid):
        raise Exception("Requested wavelength range is out of the grid bounds (0.2 to 30 um).")
    if not_valid(r_m_array, r_m_grid):
        raise Exception("Requested mean particle size is out of the grid bounds. (0.001 to 10 um)")

    # Interpolate cross sections onto the r_m and wl 
    def interpolate(species):

        # Find index of the species
        q = np.where(aerosol_species == species)[0][0]

        # Create interpolator object
        grid_interp = RegularGridInterpolator(([0,1,2,3,4,5],r_m_grid, wl_grid), sigma_Mie_grid[q,:,:,:])
        
        return [grid_interp((0,r_m_array[q],wl)), grid_interp((1,r_m_array[q],wl)), grid_interp((2,r_m_array[q],wl)), 
                grid_interp((3,r_m_array[q],wl)), grid_interp((4,r_m_array[q],wl)), grid_interp((5,r_m_array[q],wl))]
    
    # Returning an array (default) 
    if not return_dict:
        if isinstance(aerosol_species, str):
            return interpolate(aerosol_species)
        sigma_Mie_list = []
        for _, species in enumerate(aerosol_species):
            sigma_Mie_list.append(interpolate(species))
        sigma_Mie_interp_array = np.array(sigma_Mie_list)
        return sigma_Mie_interp_array
    
    # Returning a dictionary
    else:
        sigma_Mie_interp_dict = {}
        if isinstance(aerosol_species, str):
            sigma_Mie_interp_dict[aerosol_species] = interpolate(aerosol_species)
            return sigma_Mie_interp_dict
        for _, species in enumerate(aerosol_species):
            sigma_Mie_interp_dict[species] = {}
            sigma_Mie_interp_dict[species]['eff_ext'] = interpolate(species)[0]
            sigma_Mie_interp_dict[species]['eff_abs'] = interpolate(species)[1]
            sigma_Mie_interp_dict[species]['eff_scat'] = interpolate(species)[2]
            sigma_Mie_interp_dict[species]['eff_back'] = interpolate(species)[3]
            sigma_Mie_interp_dict[species]['eff_g'] = interpolate(species)[4]
            sigma_Mie_interp_dict[species]['eff_w'] = interpolate(species)[5]
        return sigma_Mie_interp_dict


############################################################################################
# Main Cloud Functions
# - Mie_cloud is what is going to be called the most frequently, since it pulls from the database
# - The functions below it generate aerosol properties on-the-fly, or are used
# - to generate new entires for the database
############################################################################################


def Mie_cloud(P,wl,r, H, n,
              r_m, 
              aerosol_species,
              cloud_type,
              aerosol_grid = None,
              P_cloud = 0,
              log_n_max = 0, 
              fractional_scale_height = 0,
              log_X_Mie = 0,
              P_cloud_bottom = 0):


    '''
    Calculates the number density n(P) and cross section sigma(wavelength) for different aerosol cloud models
    Also pulls the asymmetry parameter and single scattering albedo
    Utilized the precomputed, aerosol database 
    Outputs from this function are then utilized to generated extinction coefficients in core.py 

    Args:

        P (np.array of float):
            Model pressure grid (bar). (From atmosphere['P'])

        wl (np.array of float):
            Model wavelength grid (μm).
        
        r (3D np.array of float):
            Radial distant profile (m). (From atmosphere['P'])

        H (np.array of float) : 
            gas scale height

        n (np.array of float) :
            total number density array 

        r_m  (np.array of float) : 
            Mean particle sizes (in um)

        aerosol_species (np.array of string) : 
            Array with aerosol species in it 

        cloud_type (string):
            uniform_X, fuzzy_deck, slab, opaque_deck_with_slab, fuzzy_deck_with_slab

        aerosol_grid (dict) : 
            Precomputed aerosol cross section dictionary 
            If = None, loads it in 

        -------- Semi- Optional Arguments -------

        Fuzzy Deck Arguments

        P_cloud (float) : 
            Cloud Top Pressure (everything below P_cloud is opaque). 
            If cloud coverage is complete, P_cloud is located at R_p

        log_n_max (array of float) : 
            Logorithm of maximum number density (at the cloud top)

        fractional_scale_height (array of float) :
            fractional scale height of aerosol 

        Uniform X Arguments

        log_X_Mie (array of float) : 
            Mixing ratio for a mie aerosol (either specified or free, only for uniform haze models)

        Slab Arguments 

        P_cloud (float) : 
            Cloud Top Pressure (everything between P_cloud and P_cloud_bottom is uniform X). 

        P_cloud_bottom (array of float) : 
            Pressure of the bottom of the slab 

        -------- Optional Arguments -------

        r_m_std_dev (float) :
            Geometric standard deviation for particle size 

        z_max (float) : 
            Maximum z that you want the effective cross section integral carried out over
            z = [ln(r) - ln(r_m)] / [r_m_std_dev^2], where r is the particle size 
            Integral carried out from -z to z with more density around 0 (size ~ mean size)

        num_integral_points (int) : 
            Number of points in the z array 

        R_Mie (int) : 
            Optional wavelength resolution used to calculate ETA 

    
    Returns: n_aerosol, sigma_Mie
          
    '''

    #########################
    # Initialize number density array for aerosols
    #########################

    n_aerosol_array = []

    #########################
    # Loop through each aerosol species
    #########################

    for q in range(len(r_m)):
    
        #########################
        # Calculate the number density based on cloud models
        #########################
        
        # Fuzzy Deck Model 
        # See Equation 11 in Mullens et al 2024 for details
        if (cloud_type == 'fuzzy_deck'):

            # r is a 3d array that follows (N_layers, terminator plane sections, day-night sections)
            n_aerosol = np.zeros_like(r)

            # Find index in P array where top of opaque deck is 
            P_cloud_index = find_nearest(P,P_cloud)

            # Find the radius corresponding to the cloud top pressure 
            cloud_top_height = r[P_cloud_index]

            # Height above cloud to compute 'fuzziness'
            h = r[P_cloud_index:] - cloud_top_height

            # Below the opaque deck it is high number density 
            n_aerosol[:P_cloud_index] = 1.0e250

            # Above the opaque deck it is based on the 'fuzziness' equation
            n_aerosol[P_cloud_index:] = (10**log_n_max[q]) * np.exp(-h/(fractional_scale_height[q]*H[P_cloud_index:]))

            # Append to number density array
            n_aerosol_array.append(n_aerosol)

        # Slab Model 
        elif (cloud_type == 'slab'):

            # r is a 3d array that follows (N_layers, terminator plane sections, day-night sections)
            n_aerosol = np.zeros_like(r)

            # Find index in P array where top of slab is 
            P_cloud_index_top = find_nearest(P,P_cloud[q])

            # Find index in P array where bottom of slab is 
            P_cloud_index_bttm = find_nearest(P,P_cloud_bottom[q])
            
            # In the slab, number density is equal to the mixing ratio of aerosol times n
            n_aerosol[P_cloud_index_bttm:P_cloud_index_top] = (n[P_cloud_index_bttm:P_cloud_index_top])*np.float_power(10,log_X_Mie[q])
            
            # Append to number density array
            n_aerosol_array.append(n_aerosol)

        # Combined Models
        elif (cloud_type == 'fuzzy_deck_plus_slab'):
            # The first index will be the fuzzy deck model (as described above)
            if q == 0:
                n_aerosol = np.zeros_like(r)
                P_cloud_index = find_nearest(P,P_cloud[q])
                cloud_top_height = r[P_cloud_index]
                h = r[P_cloud_index:] - cloud_top_height
                n_aerosol[:P_cloud_index] = 1.0e250
                n_aerosol[P_cloud_index:] = (10**log_n_max[q]) * np.exp(-h/(fractional_scale_height[q]*H[P_cloud_index:]))
                n_aerosol_array.append(n_aerosol)

            else:
                # Others will be slabs (as described above)
                n_aerosol = np.zeros_like(r)
                P_cloud_index_top = find_nearest(P,P_cloud[q])
                P_cloud_index_bttm = find_nearest(P,P_cloud_bottom[q-1]) #Because this is one shorter than the P_cloud array, decks don't have P_bottom
                n_aerosol[P_cloud_index_bttm:P_cloud_index_top] = (n[P_cloud_index_bttm:P_cloud_index_top])*np.float_power(10,log_X_Mie[q-1]) # same reason
                n_aerosol_array.append(n_aerosol)

        # For the opaque deck, the opaque deck will be added to the aerosol array even though its not really an aerosol species 
        elif (cloud_type == 'opaque_deck_plus_slab'):
            
            # We add the opaque deck to beggining of the n_aerosol array
            # Before adding the slabs
            if q == 0:
                n_aerosol = np.zeros_like(r)
                P_cloud_index = find_nearest(P,P_cloud[0]) # The deck top pressure is the first element in the P_cloud
                n_aerosol[:P_cloud_index] = 1.0e250
                n_aerosol_array.append(n_aerosol)
                
            n_aerosol = np.zeros_like(r)
            P_cloud_index_top = find_nearest(P,P_cloud[q+1]) # The slab top pressure are next after the deck 
            P_cloud_index_bttm = find_nearest(P,P_cloud_bottom[q]) # Doesn't change
            n_aerosol[P_cloud_index_bttm:P_cloud_index_top] = (n[P_cloud_index_bttm:P_cloud_index_top])*np.float_power(10,log_X_Mie[q])
            n_aerosol_array.append(n_aerosol)

        # For opaque deck + uniform x, we add opaque deck as the first element 
        elif (cloud_type == 'opaque_deck_plus_uniform_X'):
            
            # We add the opaque deck to beggining of the n_aerosol array
            # Before adding the uniform_X
            if q == 0:
                n_aerosol = np.zeros_like(r)
                P_cloud_index = find_nearest(P,P_cloud[0]) # The deck top pressure is the first element in the P_cloud
                n_aerosol[:P_cloud_index] = 1.0e250
                n_aerosol_array.append(n_aerosol)
                
            n_aerosol = np.zeros_like(r)
            n_aerosol = (n)*np.float_power(10,log_X_Mie[q])
            n_aerosol_array.append(n_aerosol)

        # Uniform X Model 
        else:
            n_aerosol = np.zeros_like(r)

            # In the atmosphere, number density is equal to the mixing ratio of aerosol times n
            n_aerosol = (n)*np.float_power(10,log_X_Mie[q])

            # Append to number density array
            n_aerosol_array.append(n_aerosol)

    #########################
    # Load in effective cross section (as function of wavelength)
    #########################

    # If the aerosol grid wasn't read in already 
    if (aerosol_grid == None):
        aerosol_grid = load_aerosol_grid(aerosol_species, grid = 'aerosol', 
                        comm = MPI.COMM_WORLD, rank = 0)

    # Interpolate the grid across wl and r_m to get the radiative properties of aerosols
    sigma_Mie_interp_dict = interpolate_sigma_Mie_grid(aerosol_grid, wl, r_m, 
                               aerosol_species, return_dict = True)
    
    # To work with Numba we defined these
    sigma_ext_cld_array = []
    g_cld_array = []
    w_cld_array = []

    # For each aerosol, we pull the effective extinction cross section,
    # assymmetry parameter, and single scattering albedo
    for aerosol in aerosol_species:

        sigma_ext = sigma_Mie_interp_dict[aerosol]['eff_ext']
        sigma_ext_cld_array.append(sigma_ext)

        eff_g = sigma_Mie_interp_dict[aerosol]['eff_g']
        g_cld_array.append(eff_g)

        eff_w = sigma_Mie_interp_dict[aerosol]['eff_w']
        w_cld_array.append(eff_w)


    return n_aerosol_array, sigma_ext_cld_array, g_cld_array, w_cld_array


######################################################
######################################################
#  Functions that don't use the aerosol database 
# - Uses the LX-Mie algorithm (see details below)
# - Either constant refractive index or file read (which uses Mie_cloud_free) forward models
# - or database copmuting functions
######################################################
######################################################

############################################################################################
# Empty Arrays for Qext calculations
############################################################################################

# These are used as a 'cache' (see Zhang 2019 for details)

# All refractive indices
all_etas = []

# Inputs to Q_ext (2 pi r / lambda )
all_xs = []

# All Q_ext values already computed 
all_Qexts = []
all_Qscats = []
all_Qbacks = []
all_gs = []

# Wavelength Array for Mie Calculations, default resolution = 1000
wl_Mie_empty = np.array([])

# Free or file_read switch
# This is just a saved variable that acts like a kill switch if the model is 
# Switched between free and file_read in the same notebook 
free_or_file = ''


############################################################################################
# LX MIE Algorithm 
# See https://arxiv.org/abs/1710.04946
# Note that get_extinctions() was edited in order to also compute asymmetry parameter 'g'
# As well as return Q_scat, Q_back
############################################################################################

def get_iterations_required(xs, c=4.3):
    # c=4.3 corresponds to epsilon=1e-8, according to Cachorro & Salcedo 2001
    # (https://arxiv.org/abs/physics/0103052)
    num_iters = xs + c * xs**(1.0/3)
    num_iters = num_iters.astype(int) + 2
    return num_iters


def get_An(zs, n):
    # Evaluate A_n(z) for an array of z's using the continued fraction method.
    # See eq 12 in https://arxiv.org/abs/1710.04946 
    # An is the logarithmic derivative of Riccati-Bessel functions
    # This is necessary for downward recursion of A_n(z) for lower n's.
    # The algorithm is from http://adsabs.harvard.edu/abs/1976ApOpt..15..668L
    nu = n + 0.5
    ratio = 1

    numerator = None
    denominator = None

    i = 1
    
    while True:
        an = (-1)**(i+1) * 2 * (nu + i - 1)/zs
        if i == 1:
            numerator = an
        elif i > 1:
            numerator = an + 1.0/numerator

        ratio *= numerator
        
        if i == 2:
            denominator = an
        elif i > 2:
            denominator = an + 1.0/denominator

        if denominator is not None:
            ratio /= denominator
            if np.allclose(numerator, denominator):
                break
        i += 1

    A_n =  -n/zs + ratio
    return A_n
            

def get_As(max_n, zs):
    # Returns An(zs) from n=0 to n = max_n-1 using downward recursion.
    # zs should be an array of real or complex numbers.
    An = np.zeros((max_n, len(zs)), dtype=complex)
    An[max_n - 1] = get_An(zs, max_n-1)
    
    for i in range(max_n - 2, -1, -1):
        An[i] = (i + 1)/zs - 1.0/((i + 1)/zs + An[i+1])
    return An


def get_extinctions(m, xs):
    # Builds upon the algorithm from Kitzmann & Heng 2017 to compute Qext(x) for an array
    # of x's and refractive index m.  This algorithm is stable and does not
    # lead to numerical overflows.  Paper: https://arxiv.org/abs/1710.04946
    
    # This new function includes Q_scat, Q_back, and asymmetry parameter g
    # From : https://pymiescatt.readthedocs.io/en/latest/forward.html

    xs = np.array(xs)
    num_iterations = get_iterations_required(xs) 
    max_iter = max(max(num_iterations) , 1)
    
    A_mx = get_As(max_iter, m * xs)
    A_x = get_As(max_iter, xs)
    A_mx_plus_1 = get_As(max_iter+1, m * xs)
    A_x_plus_1 = get_As(max_iter+1, xs)


    # Initialize arrays for extinction efficiencies and asymmetry parameter
    Qext = np.zeros(len(xs))
    Qscat = np.zeros(len(xs))
    Qback = np.zeros(len(xs), dtype = 'complex128')

    # Asymmetry factor is made up of two sums 
    an_array = []
    bn_array = []
    g_1 = np.zeros(len(xs))
    g_2 = np.zeros(len(xs))

    curr_B = 1.0/(1 + 1j * (np.cos(xs) + xs*np.sin(xs))/(np.sin(xs) - xs*np.cos(xs)))
    curr_C = -1.0/xs + 1.0/(1.0/xs  + 1.0j)
    
    for i in range(1, max_iter):
        # The condition sets the nmax for the sums in each wavelength bin
        cond = num_iterations > i
        if i > 1:
            curr_C[cond] = -i/xs[cond] + 1.0/(i/xs[cond] - curr_C[cond])
            curr_B[cond] = curr_B[cond] * (curr_C[cond] + i/xs[cond])/(A_x[i][cond] + i/xs[cond])
            
        an = curr_B[cond] * (A_mx[i][cond]/m - A_x[i][cond])/(A_mx[i][cond]/m - curr_C[cond])
        bn = curr_B[cond] * (A_mx[i][cond]*m - A_x[i][cond])/(A_mx[i][cond]*m - curr_C[cond])

        Qext[cond]  += (2*i + 1) * (an + bn).real
        Qscat[cond] += (2*i + 1) * (abs(an)**2 + abs(bn)**2)
        Qback[cond] += (2*i + 1) * ((-1)**i) * (an-bn)

        
    # Calculating complete an and bn array for the asymmetry parameter 
    curr_B = 1.0/(1 + 1j * (np.cos(xs) + xs*np.sin(xs))/(np.sin(xs) - xs*np.cos(xs)))
    curr_C = -1.0/xs + 1.0/(1.0/xs  + 1.0j)
    
    for i in range(1, max_iter+1):

        if i > 1:
            curr_C = -i/xs + 1.0/(i/xs - curr_C)
            curr_B = curr_B * (curr_C + i/xs)/(A_x_plus_1[i] + i/xs)
            
        an = curr_B * (A_mx_plus_1[i]/m - A_x_plus_1[i])/(A_mx_plus_1[i]/m - curr_C)
        bn = curr_B * (A_mx_plus_1[i]*m - A_x_plus_1[i])/(A_mx_plus_1[i]*m - curr_C)

        an_array.append(an)
        bn_array.append(bn)
    
    for i in range(1, max_iter):

        cond = num_iterations > i
        
        an = an_array[i-1][cond]
        bn = bn_array[i-1][cond]

        an_plus_1 = an_array[i][cond]
        bn_plus_1 = bn_array[i][cond]

        g_1[cond] += (i*(i+2))/(i+1) * (((an)*(an_plus_1.conjugate())) + ((bn)*(bn_plus_1.conjugate()))).real
        g_2[cond] += (2*i + 1)/(i*(i+1)) * (an * bn.conjugate()).real
    
    # Add all the prefactors to the sums
    Qext *= 2/xs**2
    Qscat *= 2/xs**2
    Qback = np.absolute(Qback)**2
    Qback *= 1/xs**2

    g = g_1 + g_2
    g *= (4/Qscat)*(1/xs**2)

    return Qext, Qscat, Qback, g


############################################################################################
# Auxiliary PLATON Functions (Retrieving and updating cached arrays)
# See https://iopscience.iop.org/article/10.1088/1538-3873/aaf5ad/pdf
# The algorithm was edited include Q_scat, Q_back, and g
# Note that POSEIDON computes Q_abs, Q_scat, Q_back cross sections and saves them, but
# does not use them (as of V1.2)
############################################################################################

# Function that tries to find an existing Qext (within 5% marigin error) via interpolation 
# Or returns a miss 
# INPUTS : Refractive Indices array, 2 pi r / lambda array
# max_frac_error = 0.05

def get_from_cache(eta, xs, max_frac_error = 0.05):

    # DELETE THIS LATER 
    global all_etas, all_xs, all_Qexts, all_Qscats, all_Qbacks, all_gs

    # Create an array of nans the same length as xs 
    result_Qext = np.full(len(xs),np.nan)
    result_Qscat = np.full(len(xs),np.nan)
    result_Qback = np.full(len(xs),np.nan)
    result_g = np.full(len(xs),np.nan)

    # ADD THIS LATER 
    # All_xs will now be sorted by eta
    # Find the all_xs_eta that matches the eta you are on 
    # If eta exists in the eta array already, you can proceed using the following all_xs_eta
    # If not, create a new all_xs_eta array that is returned as the result 
    # The rest just follows naturally 

    if eta in all_etas:
        #x_s_index = np.argwhere(all_etas == eta)
        x_s_index = all_etas.index(eta)
        all_xs_eta = all_xs[x_s_index]
        all_Qexts_eta = all_Qexts[x_s_index]
        all_Qscats_eta = all_Qscats[x_s_index]
        all_Qbacks_eta = all_Qbacks[x_s_index]
        all_gs_eta = all_gs[x_s_index]

    else:
        return result_Qext, result_Qscat, result_Qback, result_g

    # If its the first iteration, Qext is empty 
    if len(all_xs_eta) == 0:
        return result_Qext, result_Qscat, result_Qback, result_g
    
    # This just returns an array of True
    in_cache = np.ones(len(xs), dtype=bool)

    # Find the indices into a sorted array all_xs such that, 
    # if the corresponding elements in xs were inserted before the indices, 
    # the order of a would be preserved.
    # If == len(all_xs), then its above the maximum value in all_xs
    # Note that this will count the left most point as a miss (if they are exactly equal, its set to index 0 which is a miss)

    # Ok the closest matches doesn't work with a sorted array by xs
    closest_matches = np.searchsorted(all_xs_eta, xs)

    # np.logical_or computes the truth value of x1 OR x2 element wise 
    # if closest_matches == 0 (Closest index is the lower bound) or the highest bound 
    # set that value automatically to false
    in_cache[np.logical_or(closest_matches == 0, closest_matches == len(all_xs_eta))] = False

    
    # Makes all the indices that were above the maximum one less (so that it works with all_etas array)
    # all_etas is ordered the same way as all_xs 
    # Pretty much, its a possibility that you can have a particle a specific size but not
    # Have the same refractive index. These statements make those a miss 

    closest_matches[closest_matches == len(all_xs_eta)] -= 1
    #in_cache[all_etas[closest_matches] != eta] = False

    # Computes the fractional error of surviving matches 
    # If the fractional error is greater than some amount (5%), its set to false 
    frac_errors = np.abs(all_xs_eta[closest_matches] - xs)/xs
    in_cache[frac_errors > max_frac_error] = False

    # If the all_etas array is empty, return an empty result array as well 
    # This can happen occasionally after the first initialization I think (we have the x, but not the eta)
    #if np.sum(all_etas == eta) == 0: 
    #    return result
    
    # Interpolates the results for hits
    result_Qext[in_cache] = np.interp(
        xs[in_cache],
        all_xs_eta,
        all_Qexts_eta,)
    
    result_Qscat[in_cache] = np.interp(
        xs[in_cache],
        all_xs_eta,
        all_Qscats_eta,)
    
    result_Qback[in_cache] = np.interp(
        xs[in_cache],
        all_xs_eta,
        all_Qbacks_eta,)

    result_g[in_cache] = np.interp(
        xs[in_cache],
        all_xs_eta,
        all_gs_eta,)

    return result_Qext, result_Qscat, result_Qback, result_g

# Function that adds the new Qext if there was a miss 
# INPUTS : eta, xs, and new Qexts
def add(eta, xs, Qexts, Qscats, Qbacks, g, size_limit=1000000):

    # DELETE THIS LATER 
    global all_etas, all_xs, all_Qexts, all_Qscats, all_Qbacks, all_gs

    # ??? I think this is to prevent some sort of bug, I can't think of one though 
    if len(xs) == 0:
        return
    
    # Add to existing arrays in the cache 
    if eta in all_etas:
        x_s_index = all_etas.index(eta)
        all_xs[x_s_index] = np.append(all_xs[x_s_index], xs)
        all_Qexts[x_s_index] = np.append(all_Qexts[x_s_index], Qexts)
        all_Qscats[x_s_index] = np.append(all_Qscats[x_s_index], Qscats)
        all_Qbacks[x_s_index] = np.append(all_Qbacks[x_s_index], Qbacks)
        all_gs[x_s_index] = np.append(all_gs[x_s_index], g)

        # In order to save memory, if there are more than the size limit it deletes some random ones 
        # Only matters if an eta already exists
        if len(all_xs[x_s_index]) > size_limit:
            to_remove = np.random.choice(
                range(len(all_xs[x_s_index])), len(all_xs[x_s_index]) - size_limit + 1,
                replace=False)
            
            all_xs[x_s_index] = np.delete(all_xs[x_s_index], to_remove)
            all_Qexts[x_s_index] = np.delete(all_Qexts[x_s_index], to_remove)
            all_Qscats[x_s_index] = np.delete(all_Qscats[x_s_index], to_remove)
            all_Qbacks[x_s_index] = np.delete(all_Qbacks[x_s_index], to_remove)
            all_gs[x_s_index] = np.delete(all_gs[x_s_index], to_remove)

        # Sort all of the cahced arrays 
        p = np.argsort(all_xs[x_s_index])
        all_xs[x_s_index] = all_xs[x_s_index][p]
        all_Qexts[x_s_index] = all_Qexts[x_s_index][p]
        all_Qscats[x_s_index] = all_Qscats[x_s_index][p]
        all_Qbacks[x_s_index] = all_Qbacks[x_s_index][p]
        all_gs[x_s_index] = all_gs[x_s_index][p]

    # If not, append a new array for a new eta 
    else:

        all_xs.append(np.array(xs))
        all_Qexts.append(np.array(Qexts))
        all_Qscats.append(np.array(Qscats))
        all_Qbacks.append(np.array(Qscats))
        all_gs.append(np.array(g))
        all_etas.append(eta)

        # Sort the cached arrays 
        p = np.argsort(all_xs[-1])
        all_xs[-1] = all_xs[-1][p]
        all_Qexts[-1] = all_Qexts[-1][p]
        all_Qscats[-1] = all_Qscats[-1][p]
        all_Qbacks[-1] = all_Qbacks[-1][p]
        all_gs[-1] = all_gs[-1][p]

# Function that either 1) Updates Qext or 2) Returns it if value already exist
# INPUTS : Refractive Indices array, 2 pi r / lambda array
def get_and_update(eta,xs):

    # DELETE THIS LATER 
    global all_etas, all_xs, all_Qexts

    # This array will be full of nans and Qext (corresponding to misses and hits in the cache)
    Qexts_eta, Qscats_eta, Qbacks_eta, g_eta = get_from_cache(eta, xs)

    # If there are ANY misses, we run the LX_MIE algorithm to find the Qext
    # And then we add them to the cached arrays 
    cache_misses = np.isnan(Qexts_eta)
        
    # Not a new eta, but with misses
    if np.sum(cache_misses) > 0:
        # LX MIE Algorithm
        Qexts_eta[cache_misses], Qscats_eta[cache_misses], Qbacks_eta[cache_misses], g_eta[cache_misses] = get_extinctions(eta, xs[cache_misses])
        # Adds to cahced arrays
        add(eta, xs[cache_misses], Qexts_eta[cache_misses], Qscats_eta[cache_misses], Qbacks_eta[cache_misses],g_eta[cache_misses])

    return Qexts_eta, Qscats_eta, Qbacks_eta, g_eta


############################################################################################
# Main Cloud Function for free or file_read forward models
# Algorithm computed extinction cross section, 
############################################################################################

def Mie_cloud_free(P, wl, wl_Mie_in, r, H, n, r_m, r_i_real, r_i_complex, cloud_type, 
                   P_cloud = 0, log_n_max = 0, fractional_scale_height = 0,
                   log_X_Mie = 0, P_cloud_bottom = -100, r_m_std_dev = 0.5, z_max = 5,
                   num_integral_points = 100):
    '''
    Calculates the number density n(P) and cross section sigma(wavelength) for different aerosol cloud models
    Also pulls the asymmetry parameter and single scattering albedo
    Utilized the LX-Mie algorithm to compute constant refractive index or file_read refractive index files
    Outputs from this function are then utilized to generated extinction coefficients in core.py 

    Args:

        P (np.array of float):
            Model pressure grid (bar). (From atmosphere['P'])

        wl (np.array of float):
            Model wavelength grid (μm).
        
        r (3D np.array of float):
            Radial distant profile (m). (From atmosphere['P'])

        H (np.array of float) : 
            gas scale height

        n (np.array of float) :
            total number density array 

        r_m  (float) : 
            Mean particle sizes (in um)

        cloud_type (string):
            uniform_X, fuzzy_deck, slab, opaque_deck_with_slab, fuzzy_deck_with_slab

        -------- Semi- Optional Arguments -------

        Fuzzy Deck Arguments

        P_cloud (float) : 
            Cloud Top Pressure (everything below P_cloud is opaque). 
            If cloud coverage is complete, P_cloud is located at R_p

        log_n_max (float) : 
            Logorithm of maximum number density (at the cloud top)

        fractional_scale_height (float) :
            fractional scale height of aerosol 

        Uniform X Arguments

        log_X_Mie (float) : 
            Mixing ratio for a mie aerosol (either specified or free, only for uniform haze models)

        MUST have either a specified aerosol OR a r_i_real + r_i_complex

        r_i_real (float) :
            Real refractive index (only used for constant, free refractive index)

        r_i_complex (float) :
            Complex refractive index (only used for constant, free refractive index)

        Slab Arguments 

        P_cloud (float) : 
            Cloud Top Pressure (everything between P_cloud and P_cloud_bottom is uniform X). 

        P_cloud_bottom (array of float) : 
            Pressure of the bottom of the slab 

        -------- Optional Arguments -------

        r_m_std_dev (float) :
            Geometric standard deviation for particle size 

        z_max (float) : 
            Maximum z that you want the effective cross section integral carried out over
            z = [ln(r) - ln(r_m)] / [r_m_std_dev^2], where r is the particle size 
            Integral carried out from -z to z with more density around 0 (size ~ mean size)

        num_integral_points (int) : 
            Number of points in the z array 

        R_Mie (int) : 
            Optional wavelength resolution used to calculate ETA 

    
    Returns: n_aerosol, sigma_Mie
          
    '''

    global all_etas, all_xs, all_Qexts, all_Qscats, all_Qbacks, all_gs, wl_Mie_empty, free_or_file

    #########################
    # Set up wl_mie (a wl array with R = 1000). This is only for aerosol = 'free' or 'file'
    #########################

    wl_min = wl[0]
    wl_max = wl[-1]

    # Initialize wl_Mie
    if len(wl_Mie_empty) == 0:
        wl_Mie = np.append(wl_Mie_empty, wl_Mie_in)

    # If its a new wl array (same python notebook, different wl, can cause this error)
    if  wl[0] != wl_min or wl[-1] != wl_max:
        wl_min = wl[0]
        wl_max = wl[-1]
        wl_Mie = []
        wl_Mie = np.append(wl_Mie, wl_Mie_in)

    #########################
    # Calculate the number density above the cloud top or apply a uniform haze
    #########################
    
    # See Mie_cloud() for more details on cloud models below
    # Do note that parameters are assigned a bit differently for 
    # File read vs compositionally specific aerosols, which is why the code 
    # Here is also a bit different. 

    # Fuzzy Deck Model 
    if cloud_type == 'fuzzy_deck':
        # r is a 3d array that follows (N_layers, terminator plane sections, day-night sections)
        n_aerosol = np.zeros_like(r)
        P_cloud_index = find_nearest(P,P_cloud)
        # Find the radius corresponding to the cloud top pressure 
        cloud_top_height = r[P_cloud_index]
        # Height above cloud 
        h = r[P_cloud_index:] - cloud_top_height
        # Find number density below and above P_cloud
        n_aerosol[:P_cloud_index] = 1.0e250
        n_aerosol[P_cloud_index:] = (10**log_n_max) * np.exp(-h/(fractional_scale_height*H[P_cloud_index:]))

    # Slab Model 
    # If P_cloud is a float its just the slab, without a deck
    elif cloud_type == 'slab':
        # r is a 3d array that follows (N_layers, terminator plane sections, day-night sections)
        n_aerosol = np.zeros_like(r)
        P_cloud_index_top = find_nearest(P,P_cloud)
        P_cloud_index_bttm = find_nearest(P,P_cloud_bottom)

        n_aerosol = np.zeros_like(r)
        n_aerosol[P_cloud_index_bttm:P_cloud_index_top] = (n[P_cloud_index_bttm:P_cloud_index_top])*np.float_power(10,log_X_Mie)

    # Opaque Deck + Slabs Model 
    # In this model, the P_cloud has the deck pressure and the slab pressure. For the others, its a int 
    elif cloud_type == 'opaque_deck_plus_slab':
        # Deck First 
        n_aerosol = np.zeros_like(r)
        P_cloud_index = find_nearest(P,P_cloud[0])
        n_aerosol[:P_cloud_index] = 1.0e250

        # Slab Next
        P_cloud_index_top = find_nearest(P,P_cloud[1])
        P_cloud_index_bttm = find_nearest(P,P_cloud_bottom)
        n_aerosol[P_cloud_index_bttm:P_cloud_index_top] = (n[P_cloud_index_bttm:P_cloud_index_top])*np.float_power(10,log_X_Mie)

    # Opaque Deck + Uniform X Model 
    # In this model, the P_cloud has the deck pressure and the slab pressure. For the others, its a int 
    elif cloud_type == 'opaque_deck_plus_uniform_X':

        # Unifrom X First
        n_aerosol = np.zeros_like(r)
        n_aerosol = (n)*np.float_power(10,log_X_Mie)

        # Deck next
        P_cloud_index = find_nearest(P,P_cloud[0])
        n_aerosol[:P_cloud_index] = 1.0e250

    # Uniform X
    elif cloud_type == 'uniform_X':
        n_aerosol = np.zeros_like(r)
        n_aerosol = (n)*np.float_power(10,log_X_Mie)

    # At this point, the r_i_real, r_i_complex is either a float or an array (free vs file_read)

    # If its a scalar, this will work
    try:
        # Constant eta array 
        eta = complex(r_i_real,-r_i_complex)
        eta_array = np.full(len(wl_Mie),eta)
    # Else, its an array (file_read) and this will run
    except :
        eta = 0
        eta_array = r_i_real + -1j  * r_i_complex

    # Kill switch if the model was switched in the same kernel 
    # I.e. clear out the qext arrays 
    if eta != 0:
        # If the saved killswitch is empty, make it not empty
        if free_or_file == '':
            free_or_file = 'free'
        # Check to see if model has changed 
        elif free_or_file == 'file':
            all_etas = []
            all_xs = [] 
            all_Qexts = []
            all_etas = []
            all_xs = [] 
            all_Qexts = []
            all_Qscats = []
            all_Qbacks = []
            all_gs = []
            free_or_file == 'free'
        
    else:
        # If the saved killswitch is empty, make it not empty
        if free_or_file == '':
            free_or_file = 'file'
        # Check to see if model has changed 
        elif free_or_file == 'free':
            all_etas = []
            all_xs = [] 
            all_Qexts = []
            all_Qscats = []
            all_Qbacks = []
            all_gs = []
            free_or_file == 'file'

    #########################
    # Caculate the effective cross section of the particles (as a function of wavelength)
    # As well as scattering cross sections, back-scattering cross section, single scattering albedo, and asymmetry parameter
    #########################

    # Eventually we will be numerically integrating over z, where z = ln(r) - ln(r_m) / r_m_std_dev^2
    # r is the particle size, given by a log-normal particle size distribution P(r)
    # PLATON integrates from z = -5 to 5 with more density near z = 0  (r = r_m)
    # Following code creates half of the logspace from 0.1 to z_max, and then flips it and appends them together

    z = -np.logspace(np.log10(0.1), np.log10(z_max), int(num_integral_points/2)) 
    z = np.append(z[::-1], -z)

    # For the effective cross section integral we need three components 
    # 1) Geometric cross section
    # 2) Probability distribution of particle size 
    # 3) Qext, which is given by the LX-MIE algorithm

    probs = np.exp(-z**2/2) * (1/np.sqrt(2*np.pi))
    radii = r_m * np.exp(z * r_m_std_dev) # This takes the place of rm * exp(sigma z)
    geometric_cross_sections = np.pi * (radii*1e-6)**2 # Needs to be in um since its geometric

    # If aerosol != 'file_read'
    if eta != 0:

        # Now to create the array that is fed into Qext (2 pi r / lambda) that isn't refractive index

        # Ok, this part is also a bit of magic via Dr. Zhang
        # What np.newaxis adds dimensionality to the numpy arrays 
        # Instead of using a for loop to loop over all radii / all lambda, you can use 
        # Matrix division by adding dimensionality to both the radii and wl arrays 
        # You then flatten it out to just get all possible values 

        # If aerosol = free, then the refractive index is not wavelength dependent 
        # We can just follow PLATON algorithm 
        dense_xs = 2*np.pi*radii[np.newaxis,:] / wl_Mie[:,np.newaxis] # here the um crosses out 
        dense_xs = dense_xs.flatten()

        # Now we make the histogram 
        # np.histogram returns both [0] counts in the array and [1] the bin edges
        # I think this is so that the flatted dense_xs is a coarser array

        x_hist = np.histogram(dense_xs, bins='auto')[1]

        # Now to feed everything and compute the efficiencies and asymmetry parameter

        # This next stage, get_and_update is a function that takes in eta and x_hist
        # It then tries to see if it can get the cross sections from the cache (see below) and if not
        # runs get_Qext (the LX_MIE algorithm) and adds it to the cache 
        # If there exists a close enough point, it just interpolates along the eta axis to get Q.

        ### From Platon 
        # Every time the value of Qext (m, x) is required, the cache is first consulted. 
        # If at least one value in the cache has the same m and an x within 5% of the requested x,
        # we perform linear interpolation on all cache values with the same m and return the interpolated value. 
        # If no cache value sat- isfies these criteria, we consider this a cache miss. 
        # Qext is then calculated for all cache misses and added to the cache.
        ###

        Qext_hist, Qscat_hist, Qback_hist, g_hist = get_and_update(eta, x_hist) 

        # This next part interpolated the Qext points that were made from the coarse x histogram 
        # And interpolates them back onto the dense x array 

        # SSA is computed directly from efficiencies 
        w_hist = Qscat_hist/Qext_hist

        # Revert from coarse Qext back to dense Qext (/ coarse back to dense for everything)
        spl = scipy.interpolate.splrep(x_hist, Qext_hist)
        Qext_intpl = scipy.interpolate.splev(dense_xs, spl)

        spl = scipy.interpolate.splrep(x_hist, Qscat_hist)
        Qscat_intpl = scipy.interpolate.splev(dense_xs, spl)

        spl = scipy.interpolate.splrep(x_hist, w_hist)
        w_intpl = scipy.interpolate.splev(dense_xs, spl)

        spl = scipy.interpolate.splrep(x_hist, Qback_hist)
        Qback_intpl = scipy.interpolate.splev(dense_xs, spl)

        spl = scipy.interpolate.splrep(x_hist, g_hist)
        g_intpl = scipy.interpolate.splev(dense_xs, spl)

        # Reshape the mega array so that the first index is wavelngth, second is radius 
        Qext_intpl = np.reshape(Qext_intpl, (len(wl_Mie), len(radii)))
        Qscat_intpl = np.reshape(Qscat_intpl, (len(wl_Mie), len(radii)))
        Qback_intpl = np.reshape(Qback_intpl, (len(wl_Mie), len(radii)))
        w_intpl = np.reshape(w_intpl, (len(wl_Mie), len(radii)))
        g_intpl = np.reshape(g_intpl, (len(wl_Mie), len(radii)))


    # aerosol = 'file_read'
    # Have to loop through each wavelength (since its not constant with wavelength)
    else: 

        Qext_intpl_array = []
        Qscat_intpl_array = []
        Qback_intpl_array = []
        w_intpl_array = []
        g_intpl_array = []

        # Loop through each wavelength 
        for m in range(len(wl_Mie)):
            
            # Take the dense xs, but keep wavelength constant this time around
            dense_xs = 2*np.pi*radii / wl_Mie[m]
            dense_xs = dense_xs.flatten()

            # Make xs more coarse
            x_hist = np.histogram(dense_xs, bins='auto')[1]

            # Pull the refractive index for the wavelength we are on 
            eta = eta_array[m]

            # Get the coarse Qext with the constant eta 
            Qext_hist, Qscat_hist, Qback_hist, g_hist = get_and_update(eta, x_hist) 

            # Revert from coarse Qext back to dense Qext 
            spl = scipy.interpolate.splrep(x_hist, Qext_hist)
            Qext_intpl = scipy.interpolate.splev(dense_xs, spl)

            # SSA 
            w_hist = Qscat_hist/Qext_hist

            # Revert from coarse Qext back to dense Qext (/ coarse back to dense for everything)
            spl = scipy.interpolate.splrep(x_hist, Qext_hist)
            Qext_intpl = scipy.interpolate.splev(dense_xs, spl)

            spl = scipy.interpolate.splrep(x_hist, Qscat_hist)
            Qscat_intpl = scipy.interpolate.splev(dense_xs, spl)

            spl = scipy.interpolate.splrep(x_hist, w_hist)
            w_intpl = scipy.interpolate.splev(dense_xs, spl)

            spl = scipy.interpolate.splrep(x_hist, Qback_hist)
            Qback_intpl = scipy.interpolate.splev(dense_xs, spl)

            spl = scipy.interpolate.splrep(x_hist, g_hist)
            g_intpl = scipy.interpolate.splev(dense_xs, spl)

            # Append it to the array that will have all the Qext
            Qext_intpl_array.append(Qext_intpl)
            Qscat_intpl_array.append(Qscat_intpl)
            Qback_intpl_array.append(Qback_intpl)
            w_intpl_array.append(w_intpl)
            g_intpl_array.append(g_intpl)

        # Reshape the mega array so that the first index is wavelngth, second is radius 
        Qext_intpl = np.reshape(Qext_intpl_array, (len(wl_Mie), len(radii)))
        Qscat_intpl = np.reshape(Qscat_intpl_array, (len(wl_Mie), len(radii)))
        Qback_intpl = np.reshape(Qback_intpl_array, (len(wl_Mie), len(radii)))
        w_intpl = np.reshape(w_intpl_array, (len(wl_Mie), len(radii)))
        g_intpl = np.reshape(g_intpl_array, (len(wl_Mie), len(radii)))


    # Effective Cross section is a trapezoidal integral
    eff_ext_cross_section = np.trapz(probs*geometric_cross_sections*Qext_intpl, z)

    # Scattering Cross section 
    eff_scat_cross_section = np.trapz(probs*geometric_cross_sections*Qscat_intpl, z)

    # Absorption Cross section
    eff_abs_cross_section = eff_ext_cross_section - eff_scat_cross_section

    # BackScatter Cross section 
    eff_back_cross_section = np.trapz(probs*geometric_cross_sections*Qback_intpl, z)

    # Effective w and g (with medians, feel free to change to trapezoidal integration)
    eff_w = np.median(w_intpl, axis=1)
    eff_g = np.median(g_intpl, axis=1)

    # Interpolate the eff_cross_section from wl_Mie back to native wl
    interp = interp1d(wl_Mie, eff_ext_cross_section)
    eff_ext = interp(wl)

    # Not used in current code
    interp = interp1d(wl_Mie, eff_abs_cross_section)
    eff_abs = interp(wl)

    # Not used in current code
    interp = interp1d(wl_Mie, eff_scat_cross_section)
    eff_scat = interp(wl)

    # Not used in current code
    interp = interp1d(wl_Mie, eff_back_cross_section)
    eff_back = interp(wl)

    # Interpolate the eff_g from wl_Mie back to native wl
    interp = interp1d(wl_Mie, eff_g)
    eff_g = interp(wl)

    # Interpolate the eff_w from wl_Mie back to native wl
    interp = interp1d(wl_Mie, eff_w)
    eff_w = interp(wl)

    # We redefine n and eff_cross_section to be more in line with Poseidon's exisiting language
    sigma_ext = eff_ext

    # To work with Numba
    n_aerosol_array = []
    n_aerosol_array.append(n_aerosol)

    sigma_ext_cld_array = []
    sigma_ext_cld_array.append(sigma_ext)

    g_cld_array = []
    g_cld_array.append(eff_g)

    w_cld_array = []
    w_cld_array.append(eff_w)


    return n_aerosol_array, sigma_ext_cld_array, g_cld_array, w_cld_array


######################################################
######################################################
#  Functions that can add new aerosols to the aerosol database
######################################################
######################################################

############################################################################################
# Main DataBase Functions
############################################################################################


def precompute_cross_sections_one_aerosol(file_name, aerosol_name):

    '''
    Calculates .npy files from a refractive index txt file (lab data)
    Takes ~ a day to generate the npy file that then can be easily added to the aerosol database  
    Please ensure that the first two rows are skippable, or that the header is commented out (#) and that the columns are 
    Wavelength (microns) | Real Index | Imaginary Index

    For better commented code on how the LX-MIE/PLATON algorithm works, see Mie_cloud_free()

    INPUTS 

    file_name (txt):
        file name of the txt file with the directory included

    aerosol_name (txt):
        name that you want the npy file saved with
    '''

    global all_etas, all_xs, all_Qexts, all_Qscats, all_Qbacks, all_gs

    # Constants for the Qext Calculation
    # Can be changed depending on your preferences
    # (here the main thing to change would be either the lognormal standard devation, r_m_std_dev)
    # (or R_Mie, the resolution at which things are computed)
    r_m_std_dev = 0.5
    z_max = 5
    num_integral_points = 100
    R_Mie = 1000

    # Saved Arrays 
    sigma_Mie_all = []
    wl_Mie = []
    ext_array = []
    scat_array = []
    abs_array = []
    back_array = []
    w_array = []
    g_array = []
    jumbo_array = []

    # Reset the saved arrays, just in case
    all_etas = []
    all_xs = []
    all_Qexts = []
    all_Qscats = []
    all_Qbacks = []
    all_gs = []

    # Create wl_Mie array which goes from 0.2 to 30 at R = 1000
    wl_min = 0.2
    wl_max = 30
    wl_Mie = np.append(wl_Mie,wl_grid_constant_R(wl_min, wl_max, R_Mie))

    # Default indices for the cross section, g, and w arrays
    # This only changes if the lab data doesn't span the entire wl range 
    idx_start = 0
    idx_end = 5011

    # Radii are computed from 1e-3 to 10 um. Can also change this if you want
    r_m_array = 10**np.linspace(-3,1,1000)

    # Load in the input file path
    input_file_path = os.environ.get("POSEIDON_input_data")

    if input_file_path == None:
        raise Exception("POSEIDON cannot locate the input folder.\n" +
                        "Please set the 'POSEIDON_input_data' variable in " +
                        "your .bashrc or .bash_profile to point to the " +
                        "POSEIDON input folder.")

    #########################
    # Load in refractive indices (as function of wavelength)
    #########################
    try :
        file_name = file_name
        print('Loading in : ', file_name)
        try:
            file_as_numpy = np.loadtxt(file_name, comments = '#').T
        except:
            file_as_numpy = np.loadtxt(file_name, skiprows = 2).T

        # If its index, wavelength, n, k we need to do something different. 
        if len(file_as_numpy) == 4:
            wavelengths = file_as_numpy[1]
            real_indices = file_as_numpy[2]
            imaginary_indices = file_as_numpy[3]
            file_as_numpy = np.array([wavelengths,real_indices,imaginary_indices])

    except :
        raise Exception('Could not load in file. Make sure directory is included in the input')


    wavelengths = file_as_numpy[0]

    # Truncating wl grid if necessary 
    # Any values not covered will be set to 0 in the database
    if np.max(wavelengths) < 30 or np.min(wavelengths) > 0.2:

        print('Wavelength column does not span 0.2 to 30 um')

        # If less than 30 and greater than 0.2
        if np.max(wavelengths) < 30 and np.min(wavelengths) > 0.2:

            wl_min = np.min(wavelengths)
            wl_max = np.max(wavelengths)

            idx_start = find_nearest(wl_Mie,wl_min) + 1
            idx_end = find_nearest(wl_Mie, wl_max)

            # Find nearest pulls the closest value below the given value, so we go up one index
            wl_Mie = wl_Mie[idx_start:idx_end]

            print('Wavelength grid will be truncated to : ' + str(np.min(wl_Mie)) + ' to '+  str(np.max(wl_Mie)))

        # If less than 30 only
        elif np.max(wavelengths) < 30 and np.min(wavelengths) <= 0.2:

            wl_min = 0.2
            wl_max = np.max(wavelengths)

            idx_start = 0
            idx_end = find_nearest(wl_Mie, wl_max)

            wl_Mie = wl_Mie[:idx_end]
            
            print('Wavelength grid will be truncated to : 0.2 to ' + str(np.max(wl_Mie)))

        # If more than 0.2 only 
        elif np.max(wavelengths) >= 30 and np.min(wavelengths) > 0.2:

            wl_min = np.min(wavelengths)
            wl_max = 30

            idx_start = find_nearest(wl_Mie,wl_min) + 1
            idx_end = 5011

            # Find nearest pulls the closest value below the given value, so we go up one index
            wl_Mie = wl_Mie[idx_start:]

            print('Wavelength grid will be truncated to : ' + str(np.min(wl_Mie)) + ' to 30')

    # Loading in the refractive indices 
    interp_reals = interp1d(wavelengths, file_as_numpy[1])
    interp_complexes = interp1d(wavelengths, file_as_numpy[2])
    eta_array = interp_reals(wl_Mie) + -1j *interp_complexes(wl_Mie)

    # Counter is used to print out progress of precomputation, as well as reset caches every 250 entries
    counter = 0

    # Loop over radii in the radius array
    for r_m in r_m_array:

        #########################
        # Caculate the  cross sections, single scattering albedo, and asymmetry parameter of the particles (as a function of wavelength)
        #########################
        
        # Print the radius being computed every ten steps
        if counter % 10 == 0:
            print(r_m)

        # Every 250 steps clear out LX-MIe caches
        if counter % 250 == 0:
            all_etas = []
            all_xs = []
            all_Qexts = []
            all_Qscats = []
            all_Qbacks = []
            all_gs = []

        # LX-MIE algorithm starts here. See Mie_cloud_free() for details
        z = -np.logspace(np.log10(0.1), np.log10(z_max), int(num_integral_points/2)) 
        z = np.append(z[::-1], -z)

        probs = np.exp(-z**2/2) * (1/np.sqrt(2*np.pi))
        radii = r_m * np.exp(z * r_m_std_dev) # This takes the place of rm * exp(sigma z)
        geometric_cross_sections = np.pi * (radii*1e-6)**2 # Needs to be in um since its geometric

        Qext_intpl_array = []
        Qscat_intpl_array = []
        Qback_intpl_array = []
        w_intpl_array = []
        g_intpl_array = []

        # Loop through each wavelength 
        for m in range(len(wl_Mie)):
            
            # Take the dense xs, but keep wavelength constant this time around
            dense_xs = 2*np.pi*radii / wl_Mie[m]
            dense_xs = dense_xs.flatten()

            # Make xs more coarse
            x_hist = np.histogram(dense_xs, bins='auto')[1]

            # Pull the refractive index for the wavelength we are on 
            eta = eta_array[m]

            # Get the coarse Qext with the constant eta 
            Qext_hist, Qscat_hist, Qback_hist, g_hist = get_and_update(eta, x_hist) 

            # SSA and weighted g 
            w_hist = Qscat_hist/Qext_hist
            #g_hist = g_hist/Qscat_hist

            # Revert from coarse Qext back to dense Qext (/ coarse back to dense for everything)
            spl = scipy.interpolate.splrep(x_hist, Qext_hist)
            Qext_intpl = scipy.interpolate.splev(dense_xs, spl)

            spl = scipy.interpolate.splrep(x_hist, Qscat_hist)
            Qscat_intpl = scipy.interpolate.splev(dense_xs, spl)

            spl = scipy.interpolate.splrep(x_hist, w_hist)
            w_intpl = scipy.interpolate.splev(dense_xs, spl)

            spl = scipy.interpolate.splrep(x_hist, Qback_hist)
            Qback_intpl = scipy.interpolate.splev(dense_xs, spl)

            spl = scipy.interpolate.splrep(x_hist, g_hist)
            g_intpl = scipy.interpolate.splev(dense_xs, spl)

            # Append it to the array that will have all the Qext
            Qext_intpl_array.append(Qext_intpl)
            Qscat_intpl_array.append(Qscat_intpl)
            Qback_intpl_array.append(Qback_intpl)
            w_intpl_array.append(w_intpl)
            g_intpl_array.append(g_intpl)

        # Reshape the mega array so that the first index is wavelngth, second is radius 
        Qext_intpl = np.reshape(Qext_intpl_array, (len(wl_Mie), len(radii)))
        Qscat_intpl = np.reshape(Qscat_intpl_array, (len(wl_Mie), len(radii)))
        Qback_intpl = np.reshape(Qback_intpl_array, (len(wl_Mie), len(radii)))
        w_intpl = np.reshape(w_intpl_array, (len(wl_Mie), len(radii)))
        g_intpl = np.reshape(g_intpl_array, (len(wl_Mie), len(radii)))

        # Empty arrays to store the following values into 
        eff_ext_cross_section = np.full(5011, 1e-250)
        eff_scat_cross_section = np.full(5011, 1e-250)
        eff_abs_cross_section = np.full(5011, 1e-250)
        eff_back_cross_section = np.full(5011, 1e-250)
        eff_w = np.full(5011, 1e-250)
        eff_g = np.full(5011, 1e-250)

        # Effective Cross section is a trapezoidal integral
        eff_ext_cross_section[idx_start:idx_end] = np.trapz(probs*geometric_cross_sections*Qext_intpl, z)

        # Scattering Cross section 
        eff_scat_cross_section[idx_start:idx_end] = np.trapz(probs*geometric_cross_sections*Qscat_intpl, z)

        # Absorption Cross section
        eff_abs_cross_section[idx_start:idx_end] = eff_ext_cross_section[idx_start:idx_end] - eff_scat_cross_section[idx_start:idx_end]

        # BackScatter Cross section 
        eff_back_cross_section[idx_start:idx_end] = np.trapz(probs*geometric_cross_sections*Qback_intpl, z)

        # Effective w and g
        # Can change this to a trapezoidal or a mean if you want
        eff_w[idx_start:idx_end] = np.median(w_intpl, axis=1)
        eff_g[idx_start:idx_end] = np.median(g_intpl, axis=1)

        # Append everything to arrays to save
        ext_array.append(eff_ext_cross_section)
        scat_array.append(eff_scat_cross_section)
        abs_array.append(eff_abs_cross_section)
        back_array.append(eff_back_cross_section)
        w_array.append(eff_w)
        g_array.append(eff_g)

        counter += 1

    # Save each radiative property as a seperate numpy array for future 
    title = input_file_path + 'opacity/precomputed_Mie_properties/eff_ext_Mie_' + aerosol_name
    np.save(title,ext_array,allow_pickle = True)

    title = input_file_path + 'opacity/precomputed_Mie_properties/eff_scat_Mie_' + aerosol_name
    np.save(title,scat_array,allow_pickle = True)

    title = input_file_path + 'opacity/precomputed_Mie_properties/eff_abs_Mie_' + aerosol_name
    np.save(title,abs_array,allow_pickle = True)

    title = input_file_path + 'opacity/precomputed_Mie_properties/eff_back_Mie_' + aerosol_name
    np.save(title,back_array,allow_pickle = True)

    title = input_file_path + 'opacity/precomputed_Mie_properties/eff_w_Mie_' + aerosol_name
    np.save(title,w_array,allow_pickle = True)

    title = input_file_path + 'opacity/precomputed_Mie_properties/eff_g_Mie_' + aerosol_name
    np.save(title,g_array,allow_pickle = True)

    # Save all of them together as the jumpbo array
    title = input_file_path + 'opacity/precomputed_Mie_properties/jumbo_Mie_' + aerosol_name
    jumbo_array.append([ext_array,scat_array,abs_array,back_array,w_array,g_array])
    np.save(title,jumbo_array,allow_pickle = True)

    # Reset the cache arrays
    all_etas = []
    all_xs = []
    all_Qexts = []
    all_Qscats = []
    all_Qbacks = []
    all_gs = []
    print('Remember to update aerosol_supported_species in supported_opac.py!')


def precompute_cross_sections_one_aerosol_custom(file_name, aerosol_name,
                                                 r_m_std_dev = 0.5,
                                                 log_r_m_min = -3,
                                                 log_r_m_max = 1,
                                                 g_w_calc = 'median'):

    '''
    Calculates .npy files from a refractive index txt file (lab data)
    Takes ~ a day to generate the npy file that then can be easily added to the aerosol database  
    Please ensure that the first two rows are skippable, or that the header is commented out (#) and that the columns are 
    Wavelength (microns) | Real Index | Imaginary Index
    Same as precompute_cross_sections_one_aerosol but allows for customization

    For better commented code on how the LX-MIE/PLATON algorithm works, see Mie_cloud_free()

    INPUTS 

        file_name (txt):
            file name of the txt file with the directory included

        aerosol_name (txt):
            name that you want the npy file saved with

        r_m_std_dev (float, optional):
            standard deviations of the lognormal distributions

        log_r_m_min (float, optional):
            mininum radii to be computed

        log_r_m_max (float, optional):
            maximum radii to be computed
        
        g_w_calc (string, optional):
            how g and w are averaged. Options are 'median', 'mean', 'trap'
    '''

    global all_etas, all_xs, all_Qexts, all_Qscats, all_Qbacks, all_gs

    if g_w_calc != 'median' and g_w_calc!= 'mean' and g_w_calc != 'trap':
        raise Exception('Supported g and w calculations is median (default), mean, or trap (trapezoidal integration)')

    # Constants for the Qext Calculation
    z_max = 5
    num_integral_points = 100
    R_Mie = 1000

    # Saved Arrays 
    sigma_Mie_all = []
    wl_Mie = []
    ext_array = []
    scat_array = []
    abs_array = []
    back_array = []
    w_array = []
    g_array = []
    jumbo_array = []

    # Reset the saved arrays, just in case
    all_etas = []
    all_xs = []
    all_Qexts = []
    all_Qscats = []
    all_Qbacks = []
    all_gs = []

    # Create wl_Mie array which goes from 0.2 to 30 at R = 1000
    wl_min = 0.2
    wl_max = 30
    wl_Mie = np.append(wl_Mie,wl_grid_constant_R(wl_min, wl_max, R_Mie))

    # Default indices for the cross section, g, and w arrays
    # This only changes if the lab data doesn't span the entire wl range 
    idx_start = 0
    idx_end = 5011

    # Radii 
    r_m_array = 10**np.linspace(log_r_m_min,log_r_m_max,1000)

    # Load in the input file path
    input_file_path = os.environ.get("POSEIDON_input_data")

    if input_file_path == None:
        raise Exception("POSEIDON cannot locate the input folder.\n" +
                        "Please set the 'POSEIDON_input_data' variable in " +
                        "your .bashrc or .bash_profile to point to the " +
                        "POSEIDON input folder.")

    #########################
    # Load in refractive indices (as function of wavelength)
    #########################
    try :
        file_name = file_name
        print('Loading in : ', file_name)
        try:
            file_as_numpy = np.loadtxt(file_name, comments = '#').T
        except:
            file_as_numpy = np.loadtxt(file_name, skiprows = 2).T

        # If its index, wavelength, n, k we need to do something different. 
        if len(file_as_numpy) == 4:
            wavelengths = file_as_numpy[1]
            real_indices = file_as_numpy[2]
            imaginary_indices = file_as_numpy[3]
            file_as_numpy = np.array([wavelengths,real_indices,imaginary_indices])

    except :
        raise Exception('Could not load in file. Make sure directory is included in the input')


    wavelengths = file_as_numpy[0]

    # Truncating wl grid if necessary 
    # Any values not covered will be set to 0 in the database
    if np.max(wavelengths) < 30 or np.min(wavelengths) > 0.2:

        print('Wavelength column does not span 0.2 to 30 um')

        # If less than 30 and greater than 0.2
        if np.max(wavelengths) < 30 and np.min(wavelengths) > 0.2:

            wl_min = np.min(wavelengths)
            wl_max = np.max(wavelengths)

            idx_start = find_nearest(wl_Mie,wl_min) + 1
            idx_end = find_nearest(wl_Mie, wl_max)

            # Find nearest pulls the closest value below the given value, so we go up one index
            wl_Mie = wl_Mie[idx_start:idx_end]

            print('Wavelength grid will be truncated to : ' + str(np.min(wl_Mie)) + ' to '+  str(np.max(wl_Mie)))

        # If less than 30 only
        elif np.max(wavelengths) < 30 and np.min(wavelengths) <= 0.2:

            wl_min = 0.2
            wl_max = np.max(wavelengths)

            idx_start = 0
            idx_end = find_nearest(wl_Mie, wl_max)

            wl_Mie = wl_Mie[:idx_end]
            
            print('Wavelength grid will be truncated to : 0.2 to ' + str(np.max(wl_Mie)))

        # If more than 0.2 only 
        elif np.max(wavelengths) >= 30 and np.min(wavelengths) > 0.2:

            wl_min = np.min(wavelengths)
            wl_max = 30

            idx_start = find_nearest(wl_Mie,wl_min) + 1
            idx_end = 5011

            # Find nearest pulls the closest value below the given value, so we go up one index
            wl_Mie = wl_Mie[idx_start:]

            print('Wavelength grid will be truncated to : ' + str(np.min(wl_Mie)) + ' to 30')

    # Loading in the refractive indices 
    interp_reals = interp1d(wavelengths, file_as_numpy[1])
    interp_complexes = interp1d(wavelengths, file_as_numpy[2])
    eta_array = interp_reals(wl_Mie) + -1j *interp_complexes(wl_Mie)

    # Counter is used to print out progress of precomputation, as well as reset caches every 250 entries
    counter = 0

    # Loop over radii in the radius array
    for r_m in r_m_array:

        #########################
        # Caculate the  cross sections, single scattering albedo, and asymmetry parameter of the particles (as a function of wavelength)
        #########################
        
        # Print the radius being computed every ten steps
        if counter % 10 == 0:
            print(r_m)

        # Every 250 steps clear out LX-MIe caches
        if counter % 250 == 0:
            all_etas = []
            all_xs = []
            all_Qexts = []
            all_Qscats = []
            all_Qbacks = []
            all_gs = []

        # LX-MIE algorithm starts here. See Mie_cloud_free() for details
        z = -np.logspace(np.log10(0.1), np.log10(z_max), int(num_integral_points/2)) 
        z = np.append(z[::-1], -z)

        probs = np.exp(-z**2/2) * (1/np.sqrt(2*np.pi))
        radii = r_m * np.exp(z * r_m_std_dev) # This takes the place of rm * exp(sigma z)
        geometric_cross_sections = np.pi * (radii*1e-6)**2 # Needs to be in um since its geometric

        Qext_intpl_array = []
        Qscat_intpl_array = []
        Qback_intpl_array = []
        w_intpl_array = []
        g_intpl_array = []

        # Loop through each wavelength 
        for m in range(len(wl_Mie)):
            
            # Take the dense xs, but keep wavelength constant this time around
            dense_xs = 2*np.pi*radii / wl_Mie[m]
            dense_xs = dense_xs.flatten()

            # Make xs more coarse
            x_hist = np.histogram(dense_xs, bins='auto')[1]

            # Pull the refractive index for the wavelength we are on 
            eta = eta_array[m]

            # Get the coarse Qext with the constant eta 
            Qext_hist, Qscat_hist, Qback_hist, g_hist = get_and_update(eta, x_hist) 

            # SSA and weighted g 
            w_hist = Qscat_hist/Qext_hist
            #g_hist = g_hist/Qscat_hist

            # Revert from coarse Qext back to dense Qext (/ coarse back to dense for everything)
            spl = scipy.interpolate.splrep(x_hist, Qext_hist)
            Qext_intpl = scipy.interpolate.splev(dense_xs, spl)

            spl = scipy.interpolate.splrep(x_hist, Qscat_hist)
            Qscat_intpl = scipy.interpolate.splev(dense_xs, spl)

            spl = scipy.interpolate.splrep(x_hist, w_hist)
            w_intpl = scipy.interpolate.splev(dense_xs, spl)

            spl = scipy.interpolate.splrep(x_hist, Qback_hist)
            Qback_intpl = scipy.interpolate.splev(dense_xs, spl)

            spl = scipy.interpolate.splrep(x_hist, g_hist)
            g_intpl = scipy.interpolate.splev(dense_xs, spl)

            # Append it to the array that will have all the Qext
            Qext_intpl_array.append(Qext_intpl)
            Qscat_intpl_array.append(Qscat_intpl)
            Qback_intpl_array.append(Qback_intpl)
            w_intpl_array.append(w_intpl)
            g_intpl_array.append(g_intpl)

        # Reshape the mega array so that the first index is wavelngth, second is radius 
        Qext_intpl = np.reshape(Qext_intpl_array, (len(wl_Mie), len(radii)))
        Qscat_intpl = np.reshape(Qscat_intpl_array, (len(wl_Mie), len(radii)))
        Qback_intpl = np.reshape(Qback_intpl_array, (len(wl_Mie), len(radii)))
        w_intpl = np.reshape(w_intpl_array, (len(wl_Mie), len(radii)))
        g_intpl = np.reshape(g_intpl_array, (len(wl_Mie), len(radii)))

        # Empty arrays to store the following values into 
        eff_ext_cross_section = np.full(5011, 1e-250)
        eff_scat_cross_section = np.full(5011, 1e-250)
        eff_abs_cross_section = np.full(5011, 1e-250)
        eff_back_cross_section = np.full(5011, 1e-250)
        eff_w = np.full(5011, 1e-250)
        eff_g = np.full(5011, 1e-250)

        # Effective Cross section is a trapezoidal integral
        eff_ext_cross_section[idx_start:idx_end] = np.trapz(probs*geometric_cross_sections*Qext_intpl, z)

        # Scattering Cross section 
        eff_scat_cross_section[idx_start:idx_end] = np.trapz(probs*geometric_cross_sections*Qscat_intpl, z)

        # Absorption Cross section
        eff_abs_cross_section[idx_start:idx_end] = eff_ext_cross_section[idx_start:idx_end] - eff_scat_cross_section[idx_start:idx_end]

        # BackScatter Cross section 
        eff_back_cross_section[idx_start:idx_end] = np.trapz(probs*geometric_cross_sections*Qback_intpl, z)

        # Effective w and g
        if g_w_calc == 'median':
            eff_w[idx_start:idx_end] = np.median(w_intpl, axis=1)
            eff_g[idx_start:idx_end] = np.median(g_intpl, axis=1)

        elif g_w_calc == 'mean':
            eff_w[idx_start:idx_end] = np.mean(w_intpl, axis=1)
            eff_g[idx_start:idx_end] = np.mean(g_intpl, axis=1)     
        
        elif g_w_calc == 'trap':
            eff_w[idx_start:idx_end] = np.trapz(probs*w_intpl, z)
            eff_g[idx_start:idx_end] = np.trapz(probs*g_intpl, z) 

        # Append everything to arrays to save
        ext_array.append(eff_ext_cross_section)
        scat_array.append(eff_scat_cross_section)
        abs_array.append(eff_abs_cross_section)
        back_array.append(eff_back_cross_section)
        w_array.append(eff_w)
        g_array.append(eff_g)

        counter += 1

    # Save each radiative property as a seperate numpy array for future 
    title = input_file_path + 'opacity/precomputed_Mie_properties/eff_ext_Mie_' + aerosol_name
    np.save(title,ext_array,allow_pickle = True)

    title = input_file_path + 'opacity/precomputed_Mie_properties/eff_scat_Mie_' + aerosol_name
    np.save(title,scat_array,allow_pickle = True)

    title = input_file_path + 'opacity/precomputed_Mie_properties/eff_abs_Mie_' + aerosol_name
    np.save(title,abs_array,allow_pickle = True)

    title = input_file_path + 'opacity/precomputed_Mie_properties/eff_back_Mie_' + aerosol_name
    np.save(title,back_array,allow_pickle = True)

    title = input_file_path + 'opacity/precomputed_Mie_properties/eff_w_Mie_' + aerosol_name
    np.save(title,w_array,allow_pickle = True)

    title = input_file_path + 'opacity/precomputed_Mie_properties/eff_g_Mie_' + aerosol_name
    np.save(title,g_array,allow_pickle = True)

    # Save all of them together as the jumpbo array
    title = input_file_path + 'opacity/precomputed_Mie_properties/jumbo_Mie_' + aerosol_name
    jumbo_array.append([ext_array,scat_array,abs_array,back_array,w_array,g_array])
    np.save(title,jumbo_array,allow_pickle = True)

    # Reset the cache arrays
    all_etas = []
    all_xs = []
    all_Qexts = []
    all_Qscats = []
    all_Qbacks = []
    all_gs = []
    print('Remember to update aerosol_supported_species in supported_opac.py!')


def precompute_cross_sections_from_indices(wl,real_indices_array,imaginary_indices_array, r_m):

    '''
    Calculates and returns the effective cross section from an input wl grid, real and imaginary indices array 
    And the particle size in um 

    Allows the user to directly quirey the LX_MIE algorithm with their refractive index data 
    Before running the full precompute cross sections one aerosol function

    INPUTS 

    wl (np.array of float):
        Model wavelength grid (μm).

    real_indices_array (np.array of float):
        Real indices 
    
    imaginary_indices_array (np.array of float):
        Imaginary indices 

    r_m  (float) : 
        Mean particle size (in um)
    '''
        
    global all_etas, all_xs, all_Qexts, all_Qscats, all_Qbacks, all_gs

    # For detailed comments, see precompute_cross_sections_one_aerosol()

    # Constants that for the Qext Claculation
    r_m_std_dev = 0.5
    z_max = 5
    num_integral_points = 100

    # Initialize the wl 

    wavelengths = wl
    
    eta_array = real_indices_array + -1j * imaginary_indices_array


    #########################
    # Caculate the effective cross section of the particles (as a function of wavelength)
    #########################

    z = -np.logspace(np.log10(0.1), np.log10(z_max), int(num_integral_points/2)) 
    z = np.append(z[::-1], -z)

    probs = np.exp(-z**2/2) * (1/np.sqrt(2*np.pi))
    radii = r_m * np.exp(z * r_m_std_dev) # This takes the place of rm * exp(sigma z)
    geometric_cross_sections = np.pi * (radii*1e-6)**2 # Needs to be in um since its geometric

    Qext_intpl_array = []
    Qscat_intpl_array = []
    Qback_intpl_array = []
    w_intpl_array = []
    g_intpl_array = []

    # Reset the saved arrays 
    all_etas = []
    all_xs = []
    all_Qexts = []
    all_Qscats = []
    all_Qbacks = []
    all_gs = []

    # Loop through each wavelength 
    for m in range(len(wavelengths)):
        
        # Take the dense xs, but keep wavelength constant this time around
        dense_xs = 2*np.pi*radii / wavelengths[m]
        dense_xs = dense_xs.flatten()

        # Make xs more coarse
        x_hist = np.histogram(dense_xs, bins='auto')[1]

        # Pull the refractive index for the wavelength we are on 
        eta = eta_array[m]

        # Get the coarse Qext with the constant eta 
        Qext_hist, Qscat_hist, Qback_hist, g_hist = get_and_update(eta, x_hist) 

        # SSA and weighted g 
        w_hist = Qscat_hist/Qext_hist

        # Revert from coarse Qext back to dense Qext (/ coarse back to dense for everything)
        spl = scipy.interpolate.splrep(x_hist, Qext_hist)
        Qext_intpl = scipy.interpolate.splev(dense_xs, spl)

        spl = scipy.interpolate.splrep(x_hist, Qscat_hist)
        Qscat_intpl = scipy.interpolate.splev(dense_xs, spl)

        spl = scipy.interpolate.splrep(x_hist, w_hist)
        w_intpl = scipy.interpolate.splev(dense_xs, spl)

        spl = scipy.interpolate.splrep(x_hist, Qback_hist)
        Qback_intpl = scipy.interpolate.splev(dense_xs, spl)

        spl = scipy.interpolate.splrep(x_hist, g_hist)
        g_intpl = scipy.interpolate.splev(dense_xs, spl)

        # Append it to the array that will have all the Qext
        Qext_intpl_array.append(Qext_intpl)
        Qscat_intpl_array.append(Qscat_intpl)
        Qback_intpl_array.append(Qback_intpl)
        w_intpl_array.append(w_intpl)
        g_intpl_array.append(g_intpl)

    # Reshape the mega array so that the first index is wavelngth, second is radius 
    Qext_intpl = np.reshape(Qext_intpl_array, (len(wavelengths), len(radii)))
    Qscat_intpl = np.reshape(Qscat_intpl_array, (len(wavelengths), len(radii)))
    Qback_intpl = np.reshape(Qback_intpl_array, (len(wavelengths), len(radii)))
    w_intpl = np.reshape(w_intpl_array, (len(wavelengths), len(radii)))
    g_intpl = np.reshape(g_intpl_array, (len(wavelengths), len(radii)))

    # Effective Cross section is a trapezoidal integral
    eff_ext_cross_section = np.trapz(probs*geometric_cross_sections*Qext_intpl, z)

    # Scattering Cross section 
    eff_scat_cross_section = np.trapz(probs*geometric_cross_sections*Qscat_intpl, z)

    # Absorption Cross section
    eff_abs_cross_section = eff_ext_cross_section - eff_scat_cross_section

    # BackScatter Cross section 
    eff_back_cross_section = np.trapz(probs*geometric_cross_sections*Qback_intpl, z)

    # Effective w and g
    eff_w = np.median(w_intpl, axis=1)
    eff_g = np.median(g_intpl, axis=1)

    all_etas = []
    all_xs = []
    all_Qexts = []
    all_Qscats = []
    all_Qbacks = []
    all_gs = []

    return eff_ext_cross_section, eff_scat_cross_section, eff_abs_cross_section, eff_back_cross_section, eff_w, eff_g


def make_aerosol_database():

    '''
    Regenerates the aerosol_database from all npy files in input/aerosol_Mie_properties/
    This functionality allows for users to create new eff cross section arrays using 
    precompute_cross_sections_one_aerosol()
    With their own lab data and add it to the database
    '''

    # Load in where the opacity folder is 
    input_file_path = os.environ.get("POSEIDON_input_data")

    if input_file_path == None:
        raise Exception("POSEIDON cannot locate the input folder.\n" +
                        "Please set the 'POSEIDON_input_data' variable in " +
                        "your .bashrc or .bash_profile to point to the " +
                        "POSEIDON input folder.")

    # Load in the aerosol files used to generate database
    mydir = input_file_path + "opacity/aerosol_Mie_properties/"
    file_list = glob.glob(mydir + "jumbo*.npy")
    file_list.sort()

    print('---------------------')
    print('Loading in .npy files from')
    print(mydir)
    print('---------------------')

    aerosol_list = []

    # Getting a string for each aerosol in the folder 
    for file in file_list:
        file_split = file.split('/')
        file = file_split[-1]
        file = file[10:]
        file = file[:-4]
        
        aerosol_list.append(file)

    print('---------------------')
    print('Generating database from the following aerosols')
    print('---------------------')

    # Wavelength and r_m array used to generate the npy files
    R_Mie = 1000
    wavelengths = wl_grid_constant_R(0.2, 30, R_Mie)
    r_m_array = 10**np.linspace(-3,1,1000)

    # Create the dictionary for aerosols and load in all npy files
    aerosols_dict = {}
    for i in range(len(aerosol_list)):
        title = file_list[i]
        jumbo = np.load(title,allow_pickle = True)

        try:
            eff_ext = jumbo[0]
            eff_scat = jumbo[1]
            eff_abs = jumbo[2]
            eff_back = jumbo[3]
            eff_w = jumbo[4]
            eff_g = jumbo[5]
        except:
            eff_ext = jumbo[0][0]
            eff_scat = jumbo[0][1]
            eff_abs = jumbo[0][2]
            eff_back = jumbo[0][3]
            eff_w = jumbo[0][4]
            eff_g = jumbo[0][5]

        aerosols_dict[aerosol_list[i] + '_ext'] = eff_ext 
        aerosols_dict[aerosol_list[i] + '_abs'] = eff_abs
        aerosols_dict[aerosol_list[i] + '_scat'] = eff_scat
        aerosols_dict[aerosol_list[i] + '_back'] = eff_back 
        aerosols_dict[aerosol_list[i] + '_g'] = eff_g 
        aerosols_dict[aerosol_list[i] + '_w'] = eff_w 

    # Initialize and generate new data_base 
    database = h5py.File(input_file_path + 'opacity/aerosol_database_emission.hdf5', 'w')

    h = database.create_group('Info')
    h1 = h.create_dataset('Wavelength grid', data=wavelengths, compression='gzip', dtype='float64', shuffle=True)
    h2 = h.create_dataset('Particle Size grid', data=r_m_array, compression='gzip', dtype='float64', shuffle=True)

    h1.attrs["Variable"] = "wl"
    h2.attrs["Variable"] = "r_m"

    h1.attrs["Units"] = "um"
    h2.attrs["Units"] = "um"

    for i in range(len(aerosol_list)):

        # Print the name to show to user which one is being added 
        print(aerosol_list[i])

        g = database.create_group(aerosol_list[i])
        g1 = g.create_dataset('eff_ext', data=aerosols_dict[aerosol_list[i] + '_ext'], compression='gzip', dtype='float32', shuffle=True)
        g1.attrs["Varaible"] = "Effective Extinction Cross Section"
        g1.attrs["Units"] = "um^2"

        g2 = g.create_dataset('eff_abs', data=aerosols_dict[aerosol_list[i] + '_abs'], compression='gzip', dtype='float32', shuffle=True)
        g2.attrs["Varaible"] = "Effective Absorption Cross Section"
        g2.attrs["Units"] = "um^2"

        g3 = g.create_dataset('eff_scat', data=aerosols_dict[aerosol_list[i] + '_scat'], compression='gzip', dtype='float32', shuffle=True)
        g3.attrs["Varaible"] = "Effective Scattering Cross Section"
        g3.attrs["Units"] = "um^2"

        g4 = g.create_dataset('eff_back', data=aerosols_dict[aerosol_list[i] + '_back'], compression='gzip', dtype='float32', shuffle=True)
        g4.attrs["Varaible"] = "Effective Back Scattering Cross Section"
        g4.attrs["Units"] = "um^2"

        g5 = g.create_dataset('eff_g', data=aerosols_dict[aerosol_list[i] + '_g'], compression='gzip', dtype='float32', shuffle=True)
        g5.attrs["Varaible"] = "Effective Asymmetry Parameter"
        g5.attrs["Units"] = ""

        g6 = g.create_dataset('eff_w', data=aerosols_dict[aerosol_list[i] + '_w'], compression='gzip', dtype='float32', shuffle=True)
        g6.attrs["Varaible"] = "Effective Single Scattering Albedo"
        g6.attrs["Units"] = ""

    print('---------------------')
    print('Saving new aerosol database as')
    print(input_file_path + 'opacity/aerosol_database_emission.hdf5')
    print('---------------------')

    database.close()<|MERGE_RESOLUTION|>--- conflicted
+++ resolved
@@ -1062,11 +1062,7 @@
     N_species = len(aerosol_species)
 
     # Create array to store the log mixing ratios from the grid 
-<<<<<<< HEAD
-    sigma_Mie_grid, win = shared_memory_array(rank, comm, (N_species, 6, r_m_num, wl_num))
-=======
     sigma_Mie_grid, _ = shared_memory_array(rank, comm, (N_species, 6, r_m_num, wl_num))
->>>>>>> d256d33f
     
     # Only first core needs to load the aerosols into shared memory
     if (rank == 0):
